--- conflicted
+++ resolved
@@ -84,7 +84,7 @@
 
     def test_toroidal_flux_first_derivative(self):
         """
-        Taylor test for partial derivatives of toroidal flux with respect to surface coefficients
+        Taylor test for gradient of toroidal flux
         """
 
         for surfacetype in surfacetypes_list:
@@ -94,23 +94,13 @@
 
     def test_toroidal_flux_second_derivative(self):
         """
-        Taylor test for Hessian of toroidal flux with respect to surface coefficients
+        Taylor test for Hessian of toroidal flux
         """
 
         for surfacetype in surfacetypes_list:
             for stellsym in stellsym_list:
                 with self.subTest(surfacetype=surfacetype, stellsym=stellsym):
                     self.subtest_toroidal_flux2(surfacetype, stellsym)
-
-    def test_toroidal_flux_partial_derivatives_wrt_coils(self):
-        """
-        Taylor test for partial derivative of toroidal flux with respect to surface coefficients
-        """
-        
-        for surfacetype in surfacetypes_list:
-            for stellsym in stellsym_list:
-                with self.subTest(surfacetype=surfacetype, stellsym=stellsym):
-                    self.subtest_toroidal_flux3(surfacetype, stellsym)
 
     def subtest_toroidal_flux1(self, surfacetype, stellsym):
         curves, currents, ma = get_ncsx_data()
@@ -252,155 +242,4 @@
             s.x = dofs
             return qfm.dJ_by_dsurfacecoefficients()
         taylor_test1(f, df, coeffs,
-                     epsilons=np.power(2., -np.asarray(range(13, 22))))
-
-
-<<<<<<< HEAD
-class MajorRadiusTests(unittest.TestCase):
-    def test_major_radius_derivative(self):
-        """
-        Taylor test for derivative of surface major radius wrt coil parameters
-        """
-
-        for label in ["Volume", "ToroidalFlux"]:
-            with self.subTest(label=label):
-                self.subtest_major_radius_surface_derivative(label)
-
-    def subtest_major_radius_surface_derivative(self, label):
-        bs, boozer_surface = get_boozer_surface(label=label)
-        coeffs = bs.x
-        mr = MajorRadius(boozer_surface)
-
-        def f(dofs):
-            bs.x = dofs
-            return mr.J()
-
-        def df(dofs):
-            bs.x = dofs
-            return mr.dJ()
-        taylor_test1(f, df, coeffs,
-                     epsilons=np.power(2., -np.asarray(range(13, 19))))
-
-
-class IotasTests(unittest.TestCase):
-    def test_iotas_derivative(self):
-        """
-        Taylor test for derivative of surface rotational transform wrt coil parameters
-        """
-
-        for label in ["Volume", "ToroidalFlux"]:
-            with self.subTest(label=label):
-                self.subtest_iotas_derivative(label)
-
-    def subtest_iotas_derivative(self, label):
-        """
-        Taylor test for derivative of surface rotational transform wrt coil parameters
-        """
-
-        bs, boozer_surface = get_boozer_surface(label=label)
-        coeffs = bs.x
-        io = Iotas(boozer_surface)
-
-        def f(dofs):
-            bs.x = dofs
-            return io.J()
-
-        def df(dofs):
-            bs.x = dofs
-            return io.dJ()
-        
-        taylor_test1(f, df, coeffs,
-                     epsilons=np.power(2., -np.asarray(range(13, 19))))
-
-
-class NonQSRatioTests(unittest.TestCase):
-    def test_nonQSratio_derivative(self):
-        """
-        Taylor test for derivative of surface non QS ratio wrt coil parameters
-        """
-        for label in ["Volume", "ToroidalFlux"]:
-            for axis in [0, 1]:
-                with self.subTest(label=label, axis=axis):
-                    self.subtest_nonQSratio_derivative(label, axis)
-
-    def subtest_nonQSratio_derivative(self, label, axis):
-        bs, boozer_surface = get_boozer_surface(label=label)
-        coeffs = bs.x
-        io = NonQuasiSymmetricRatio(boozer_surface, bs, axis=axis)
-
-        def f(dofs):
-            bs.x = dofs
-            return io.J()
-
-        def df(dofs):
-            bs.x = dofs
-            return io.dJ()
-        
-        taylor_test1(f, df, coeffs,
-                     epsilons=np.power(2., -np.asarray(range(13, 19))))
-
-
-class LabelTests(unittest.TestCase):
-    def test_label_surface_derivative1(self):
-        for label in ["Volume", "ToroidalFlux", "Area"]:
-            with self.subTest(label=label):
-                self.subtest_label_derivative1(label)
-    
-=======
-class LabelTests(unittest.TestCase):
-    def test_label_surface_derivative1(self):
-        for label in ["ToroidalFlux", "Volume", "Area"]:
-            with self.subTest(label=label):
-                self.subtest_label_derivative1(label)
-
->>>>>>> d2cb28b1
-    def subtest_label_derivative1(self, label):
-        bs, boozer_surface = get_boozer_surface(label=label)
-        surface = boozer_surface.surface
-        label = boozer_surface.label
-        coeffs = surface.x
-
-        def f(dofs):
-            surface.x = dofs
-            return label.J()
-
-        def df(dofs):
-            surface.x = dofs
-            return label.dJ_by_dsurfacecoefficients()
-<<<<<<< HEAD
-        
-=======
-
->>>>>>> d2cb28b1
-        taylor_test1(f, df, coeffs,
-                     epsilons=np.power(2., -np.asarray(range(13, 19))))
-
-    def test_label_surface_derivative2(self):
-        for label in ["Volume", "ToroidalFlux", "Area"]:
-            with self.subTest(label=label):
-                self.subtest_label_derivative2(label)
-
-    def subtest_label_derivative2(self, label):
-        bs, boozer_surface = get_boozer_surface(label=label)
-        surface = boozer_surface.surface
-        label = boozer_surface.label
-        coeffs = surface.x
-
-        def f(dofs):
-            surface.x = dofs
-            return label.J()
-
-        def df(dofs):
-            surface.x = dofs
-            return label.dJ_by_dsurfacecoefficients()
-
-        def d2f(dofs):
-            surface.x = dofs
-            return label.d2J_by_dsurfacecoefficientsdsurfacecoefficients()
-
-        taylor_test2(f, df, d2f, coeffs,
-<<<<<<< HEAD
-                     epsilons=np.power(2., -np.asarray(range(13, 19))))
-=======
-                     epsilons=np.power(2., -np.asarray(range(13, 19))))
->>>>>>> d2cb28b1
+                     epsilons=np.power(2., -np.asarray(range(13, 22))))