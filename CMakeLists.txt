cmake_minimum_required(VERSION 3.15)
project(simsoptpp)
#set(CMAKE_MODULE_PATH ${PROJECT_SOURCE_DIR}/cmake ${CMAKE_MODULE_PATH})
list(APPEND CMAKE_MODULE_PATH "${CMAKE_CURRENT_LIST_DIR}/thirdparty/eigen/cmake")

set(CMAKE_EXPORT_COMPILE_COMMANDS ON)
set(CMAKE_POSITION_INDEPENDENT_CODE ON)

set(Python_FIND_STRATEGY LOCATION)
find_package(Python 3 COMPONENTS Interpreter Development.Module NumPy)

message(status "Python executable is ${Python_EXECUTABLE}")
message(status "Python Development Module found value is ${Python_Development.Module_FOUND}")
message(status "Python header dirs are ${Python_INCLUDE_DIRS}")
message(status "Python library dirs are ${Python_LIBRARY_DIRS}")
message(status "Python version is ${Python_VERSION}")
# set(CMAKE_BUILD_TYPE RelWithDebInfo)
# set(CMAKE_BUILD_TYPE Debug)


find_package(Git QUIET)
if(GIT_FOUND AND EXISTS "${PROJECT_SOURCE_DIR}/.git")
# Update submodules as needed
    option(GIT_SUBMODULE "Check submodules during build" ON)
    if(GIT_SUBMODULE)
        message(STATUS "Submodule update")
        execute_process(COMMAND ${GIT_EXECUTABLE} submodule update --init --recursive
                        WORKING_DIRECTORY ${CMAKE_CURRENT_SOURCE_DIR}
                        RESULT_VARIABLE GIT_SUBMOD_RESULT)
        if(NOT GIT_SUBMOD_RESULT EQUAL "0")
            message(FATAL_ERROR "git submodule update --init failed with ${GIT_SUBMOD_RESULT}, please checkout submodules")
        endif()
    endif()
endif()

<<<<<<< HEAD
# For XSIMD usage
IF(DEFINED ENV{NO_XSIMD})
   set(NO_XSIMD ON)
ENDIF()
set(_HAS_AUTO_PTR_ETC 1)
configure_file(config.h.in config.h)
include_directories(${CMAKE_CURRENT_BINARY_DIR})

=======
>>>>>>> 8e31521e
include(CheckCXXCompilerFlag)
IF(DEFINED ENV{CI})
    message(STATUS "CI environment detected. Set compilation flags targetting Westmere microarch.")
    set(CMAKE_CXX_FLAGS "-O3 -march=westmere")
elseif(DEFINED ENV{CONDA_BUILD})
    message(STATUS "conda build environment detected. Let conda set compilation flags accordingly.")
    # set(CMAKE_CXX_FLAGS "-O3 -march=ivybridge -mfma -ffp-contract=fast")
else()
    # Temporary fix till clang 15 is default on macs with Apple silicon
    message(STATUS "Local build detected. Set compilation flags accordingly (march=native).")
    unset(COMPILER_SUPPORTS_MARCH_NATIVE CACHE)
    CHECK_CXX_COMPILER_FLAG(-march=native COMPILER_SUPPORTS_MARCH_NATIVE)
    if(COMPILER_SUPPORTS_MARCH_NATIVE)
<<<<<<< HEAD
    	set(CMAKE_CXX_FLAGS "-O3 -march=native -mfma -ffp-contract=fast")
    elseif(${CMAKE_HOST_SYSTEM_PROCESSOR} STREQUAL "arm64")  
    	set(CMAKE_CXX_FLAGS "-O3 -mcpu=apple-a14 -mfma -ffp-contract=fast")
    else()
    	set(CMAKE_CXX_FLAGS "-O3 -ffp-contract=fast")
    endif()
endif()
# Ensure all code used from Eigen does not have LGPL license:
set(CMAKE_CXX_FLAGS "${CMAKE_CXX_FLAGS} -DEIGEN_MPL2_ONLY")
message(STATUS "CMAKE_CXX_FLAGS are ${CMAKE_CXX_FLAGS}")

if(DEFINED ENV{CONDA_PREFIX})
  include_directories($ENV{CONDA_PREFIX}/include)
  link_directories("$ENV{CONDA_PREFIX}/lib")
  message(STATUS "Conda prefix is $ENV{CONDA_PREFIX}")
endif()

find_package(OpenMP)
find_package(Boost 1.76.0)
=======
        set(CMAKE_CXX_FLAGS "-O3 -march=native -mfma -ffp-contract=fast")
    elseif(${CMAKE_HOST_SYSTEM_PROCESSOR} STREQUAL "arm64")
        set(CMAKE_CXX_FLAGS "-O3 -mcpu=apple-a14 -mfma -ffp-contract=fast")
    endif()
endif()

find_package(OpenMP)
if (OpenMP_FOUND)
    message(STATUS "OpenMP_C version is ${OpenMP_C_VERSION}")
    message(STATUS "OpenMP_C flags is ${OpenMP_C_FLAGS}")
    message(STATUS "OpenMP_CXX flags is ${OpenMP_CXX_FLAGS}")
    message(STATUS "OMP_CXX version is ${OpenMP_CXX_VERSION}")
    message(STATUS "OMP include dirs are ${OpenMP_INCLUDE_DIRS}")
    message(STATUS "OMP_CXX include dirs are ${OpenMP_CXX_INCLUDE_DIRS}")
endif()
find_package(Boost 1.60.0)
>>>>>>> 8e31521e
if(Boost_FOUND)
    message(STATUS "Boost version is ${Boost_VERSION_STRING}")
    message(STATUS "Boost include dirs are ${Boost_INCLUDE_DIRS}")
else()
    message(STATUS "Downloading and installing boost.")
    # For some external project macros
    include(ExternalProject)

    # Download boost from git and build the headers
    set( boost_DIR ${CMAKE_CURRENT_BINARY_DIR}/thirdparty/boost )
    set( boost_target boost)

    ExternalProject_Add(
        ${boost_target}
        PREFIX ${boost_DIR}
        GIT_REPOSITORY https://github.com/boostorg/boost.git
        GIT_TAG boost-1.82.0
        GIT_SHALLOW TRUE
        GIT_PROGRESS TRUE
        GIT_SUBMODULES tools/build tools/boost_install libs/config libs/numeric
            libs/math libs/type_traits libs/predef libs/assert libs/static_assert
            libs/throw_exception libs/core libs/serialization libs/preprocessor libs/mpl
            libs/utility libs/typeof libs/array libs/units libs/integer libs/fusion
            libs/range libs/iterator libs/concept_check libs/detail libs/function_types
            libs/lexical_cast libs/container libs/move libs/smart_ptr libs/multi_array
            libs/functional libs/function libs/type_index libs/container_hash libs/bind
        CONFIGURE_COMMAND ./bootstrap.sh --prefix=<PREFIX>
        BUILD_COMMAND ./b2 headers --prefix=${boost_DIR}
        BUILD_IN_SOURCE 1
        INSTALL_COMMAND ""
    )

    set(Boost_INCLUDE_DIRS ${boost_DIR}/src/${boost_target})
    message(STATUS "Boost include dirs are ${Boost_INCLUDE_DIRS}")
endif()

find_package(GSL)
if(GSL_FOUND)
   message(STATUS "GSL version is ${GSL_VERSION}")
   message(STATUS "GSL include dirs are ${GSL_INCLUDE_DIR}")
endif()


add_subdirectory(thirdparty/pybind11)
add_subdirectory(thirdparty/fmt EXCLUDE_FROM_ALL)
set(XTENSOR_USE_OPENMP 0)
set(XTENSOR_USE_TBB 0)

pybind11_add_module(${PROJECT_NAME}
    src/simsoptpp/python.cpp src/simsoptpp/python_surfaces.cpp src/simsoptpp/python_curves.cpp
<<<<<<< HEAD
    src/simsoptpp/python_magneticfield.cpp src/simsoptpp/python_tracing.cpp
    src/simsoptpp/biot_savart_py.cpp
    src/simsoptpp/biot_savart_vjp_py.cpp
=======
    src/simsoptpp/python_magneticfield.cpp src/simsoptpp/python_tracing.cpp src/simsoptpp/python_distance.cpp
    src/simsoptpp/biot_savart_py.cpp src/simsoptpp/biot_savart_vjp_py.cpp
>>>>>>> 8e31521e
    src/simsoptpp/regular_grid_interpolant_3d_py.cpp
    src/simsoptpp/curve.cpp src/simsoptpp/curverzfourier.cpp src/simsoptpp/curvexyzfourier.cpp
    src/simsoptpp/surface.cpp src/simsoptpp/surfacerzfourier.cpp src/simsoptpp/surfacexyzfourier.cpp
    src/simsoptpp/dommaschk.cpp src/simsoptpp/reiman.cpp src/simsoptpp/tracing.cpp
    src/simsoptpp/magneticfield_biotsavart.cpp src/simsoptpp/python_boozermagneticfield.cpp
    src/simsoptpp/boozerradialinterpolant.cpp
    )

set_target_properties(${PROJECT_NAME}
    PROPERTIES
    CXX_STANDARD 17
    CXX_STANDARD_REQUIRED ON)

<<<<<<< HEAD
target_include_directories(${PROJECT_NAME} PRIVATE "thirdparty/xtensor/include" "thirdparty/xtensor-python/include" "thirdparty/xsimd/include" "thirdparty/xtl/include" "thirdparty/eigen" ${Python_NumPy_INCLUDE_DIRS} "src/simsoptpp/")
target_link_libraries(${PROJECT_NAME} PRIVATE fmt::fmt-header-only)
=======
target_include_directories(${PROJECT_NAME} PRIVATE "thirdparty/xtensor/include" "thirdparty/xtensor-python/include" "thirdparty/xsimd/include" "thirdparty/xtl/include" "thirdparty/eigen"  ${Python_NumPy_INCLUDE_DIRS} "src/simsoptpp/")
target_link_libraries(${PROJECT_NAME} PRIVATE fmt::fmt)
>>>>>>> 8e31521e

if(NOT Boost_FOUND)
    add_dependencies(${PROJECT_NAME} ${boost_target})
endif()
set_target_properties(${PROJECT_NAME} PROPERTIES COMPILE_FLAGS "-I${Boost_INCLUDE_DIRS}")
# target_link_libraries(${PROJECT_NAME} PRIVATE pybind11::module Boost::headers)

if(OpenMP_C_FOUND)
    message(STATUS "OMP_C version is ${OpenMP_C_VERSION}")
    target_link_libraries(${PROJECT_NAME} PRIVATE OpenMP::OpenMP_C)
endif()

if(OpenMP_CXX_FOUND)
    message(STATUS "OMP_CXX version is ${OpenMP_CXX_VERSION}")
    target_link_libraries(${PROJECT_NAME} PRIVATE OpenMP::OpenMP_CXX)
endif()

target_include_directories(${PROJECT_NAME} PRIVATE ${GSL_INCLUDE_DIR})
target_link_libraries(${PROJECT_NAME} PRIVATE ${GSL_LIBRARIES})

add_executable(profiling EXCLUDE_FROM_ALL src/profiling/profiling.cpp src/simsoptpp/biot_savart_c.cpp src/simsoptpp/biot_savart_vjp_c.cpp src/simsoptpp/regular_grid_interpolant_3d_c.cpp)
set_target_properties(profiling
    PROPERTIES
    CXX_STANDARD 17
    CXX_STANDARD_REQUIRED ON)
target_include_directories(profiling PRIVATE  "thirdparty/xtensor/include" "thirdparty/xsimd/include" "thirdparty/xtl/include" "thirdparty/eigen" "src/simsoptpp/")
target_link_libraries(profiling PRIVATE fmt::fmt-header-only)


target_include_directories(profiling PRIVATE  "thirdparty/xtensor/include" "thirdparty/xsimd/include" "thirdparty/xtl/include" "thirdparty/eigen" "src/simsoptpp/")
#target_link_libraries(profiling PRIVATE fmt::fmt-header-only)

#target_include_directories(profiling PRIVATE ${GSL_INCLUDE_DIRS})
#target_link_libraries(profiling PRIVATE ${GSL_LIBRARIES})



#get_cmake_property(_variableNames VARIABLES)
#list (SORT _variableNames)
#foreach (_variableName ${_variableNames})
#    message(STATUS "${_variableName}=${${_variableName}}")
#endforeach()

#install(TARGETS ${PROJECT_NAME}
#        #LIBRARY
#        DESTINATION src/${PROJECT_NAME})
#install(TARGETS ${PROJECT_NAME} LIBRARY DESTINATION ${PROJECT_NAME})<|MERGE_RESOLUTION|>--- conflicted
+++ resolved
@@ -1,7 +1,6 @@
 cmake_minimum_required(VERSION 3.15)
 project(simsoptpp)
 #set(CMAKE_MODULE_PATH ${PROJECT_SOURCE_DIR}/cmake ${CMAKE_MODULE_PATH})
-list(APPEND CMAKE_MODULE_PATH "${CMAKE_CURRENT_LIST_DIR}/thirdparty/eigen/cmake")
 
 set(CMAKE_EXPORT_COMPILE_COMMANDS ON)
 set(CMAKE_POSITION_INDEPENDENT_CODE ON)
@@ -14,8 +13,6 @@
 message(status "Python header dirs are ${Python_INCLUDE_DIRS}")
 message(status "Python library dirs are ${Python_LIBRARY_DIRS}")
 message(status "Python version is ${Python_VERSION}")
-# set(CMAKE_BUILD_TYPE RelWithDebInfo)
-# set(CMAKE_BUILD_TYPE Debug)
 
 
 find_package(Git QUIET)
@@ -33,7 +30,6 @@
     endif()
 endif()
 
-<<<<<<< HEAD
 # For XSIMD usage
 IF(DEFINED ENV{NO_XSIMD})
    set(NO_XSIMD ON)
@@ -42,8 +38,6 @@
 configure_file(config.h.in config.h)
 include_directories(${CMAKE_CURRENT_BINARY_DIR})
 
-=======
->>>>>>> 8e31521e
 include(CheckCXXCompilerFlag)
 IF(DEFINED ENV{CI})
     message(STATUS "CI environment detected. Set compilation flags targetting Westmere microarch.")
@@ -57,7 +51,6 @@
     unset(COMPILER_SUPPORTS_MARCH_NATIVE CACHE)
     CHECK_CXX_COMPILER_FLAG(-march=native COMPILER_SUPPORTS_MARCH_NATIVE)
     if(COMPILER_SUPPORTS_MARCH_NATIVE)
-<<<<<<< HEAD
     	set(CMAKE_CXX_FLAGS "-O3 -march=native -mfma -ffp-contract=fast")
     elseif(${CMAKE_HOST_SYSTEM_PROCESSOR} STREQUAL "arm64")  
     	set(CMAKE_CXX_FLAGS "-O3 -mcpu=apple-a14 -mfma -ffp-contract=fast")
@@ -77,24 +70,6 @@
 
 find_package(OpenMP)
 find_package(Boost 1.76.0)
-=======
-        set(CMAKE_CXX_FLAGS "-O3 -march=native -mfma -ffp-contract=fast")
-    elseif(${CMAKE_HOST_SYSTEM_PROCESSOR} STREQUAL "arm64")
-        set(CMAKE_CXX_FLAGS "-O3 -mcpu=apple-a14 -mfma -ffp-contract=fast")
-    endif()
-endif()
-
-find_package(OpenMP)
-if (OpenMP_FOUND)
-    message(STATUS "OpenMP_C version is ${OpenMP_C_VERSION}")
-    message(STATUS "OpenMP_C flags is ${OpenMP_C_FLAGS}")
-    message(STATUS "OpenMP_CXX flags is ${OpenMP_CXX_FLAGS}")
-    message(STATUS "OMP_CXX version is ${OpenMP_CXX_VERSION}")
-    message(STATUS "OMP include dirs are ${OpenMP_INCLUDE_DIRS}")
-    message(STATUS "OMP_CXX include dirs are ${OpenMP_CXX_INCLUDE_DIRS}")
-endif()
-find_package(Boost 1.60.0)
->>>>>>> 8e31521e
 if(Boost_FOUND)
     message(STATUS "Boost version is ${Boost_VERSION_STRING}")
     message(STATUS "Boost include dirs are ${Boost_INCLUDE_DIRS}")
@@ -111,7 +86,7 @@
         ${boost_target}
         PREFIX ${boost_DIR}
         GIT_REPOSITORY https://github.com/boostorg/boost.git
-        GIT_TAG boost-1.82.0
+        GIT_TAG boost-1.84.0
         GIT_SHALLOW TRUE
         GIT_PROGRESS TRUE
         GIT_SUBMODULES tools/build tools/boost_install libs/config libs/numeric
@@ -137,26 +112,21 @@
    message(STATUS "GSL include dirs are ${GSL_INCLUDE_DIR}")
 endif()
 
-
 add_subdirectory(thirdparty/pybind11)
 add_subdirectory(thirdparty/fmt EXCLUDE_FROM_ALL)
 set(XTENSOR_USE_OPENMP 0)
 set(XTENSOR_USE_TBB 0)
 
+
 pybind11_add_module(${PROJECT_NAME}
     src/simsoptpp/python.cpp src/simsoptpp/python_surfaces.cpp src/simsoptpp/python_curves.cpp
-<<<<<<< HEAD
-    src/simsoptpp/python_magneticfield.cpp src/simsoptpp/python_tracing.cpp
+    src/simsoptpp/python_distance.cpp src/simsoptpp/python_magneticfield.cpp src/simsoptpp/python_tracing.cpp
     src/simsoptpp/biot_savart_py.cpp
     src/simsoptpp/biot_savart_vjp_py.cpp
-=======
-    src/simsoptpp/python_magneticfield.cpp src/simsoptpp/python_tracing.cpp src/simsoptpp/python_distance.cpp
-    src/simsoptpp/biot_savart_py.cpp src/simsoptpp/biot_savart_vjp_py.cpp
->>>>>>> 8e31521e
     src/simsoptpp/regular_grid_interpolant_3d_py.cpp
     src/simsoptpp/curve.cpp src/simsoptpp/curverzfourier.cpp src/simsoptpp/curvexyzfourier.cpp
     src/simsoptpp/surface.cpp src/simsoptpp/surfacerzfourier.cpp src/simsoptpp/surfacexyzfourier.cpp
-    src/simsoptpp/dommaschk.cpp src/simsoptpp/reiman.cpp src/simsoptpp/tracing.cpp
+    src/simsoptpp/dommaschk.cpp src/simsoptpp/reiman.cpp src/simsoptpp/tracing.cpp 
     src/simsoptpp/magneticfield_biotsavart.cpp src/simsoptpp/python_boozermagneticfield.cpp
     src/simsoptpp/boozerradialinterpolant.cpp
     )
@@ -166,13 +136,8 @@
     CXX_STANDARD 17
     CXX_STANDARD_REQUIRED ON)
 
-<<<<<<< HEAD
 target_include_directories(${PROJECT_NAME} PRIVATE "thirdparty/xtensor/include" "thirdparty/xtensor-python/include" "thirdparty/xsimd/include" "thirdparty/xtl/include" "thirdparty/eigen" ${Python_NumPy_INCLUDE_DIRS} "src/simsoptpp/")
 target_link_libraries(${PROJECT_NAME} PRIVATE fmt::fmt-header-only)
-=======
-target_include_directories(${PROJECT_NAME} PRIVATE "thirdparty/xtensor/include" "thirdparty/xtensor-python/include" "thirdparty/xsimd/include" "thirdparty/xtl/include" "thirdparty/eigen"  ${Python_NumPy_INCLUDE_DIRS} "src/simsoptpp/")
-target_link_libraries(${PROJECT_NAME} PRIVATE fmt::fmt)
->>>>>>> 8e31521e
 
 if(NOT Boost_FOUND)
     add_dependencies(${PROJECT_NAME} ${boost_target})
@@ -180,13 +145,7 @@
 set_target_properties(${PROJECT_NAME} PROPERTIES COMPILE_FLAGS "-I${Boost_INCLUDE_DIRS}")
 # target_link_libraries(${PROJECT_NAME} PRIVATE pybind11::module Boost::headers)
 
-if(OpenMP_C_FOUND)
-    message(STATUS "OMP_C version is ${OpenMP_C_VERSION}")
-    target_link_libraries(${PROJECT_NAME} PRIVATE OpenMP::OpenMP_C)
-endif()
-
 if(OpenMP_CXX_FOUND)
-    message(STATUS "OMP_CXX version is ${OpenMP_CXX_VERSION}")
     target_link_libraries(${PROJECT_NAME} PRIVATE OpenMP::OpenMP_CXX)
 endif()
 
@@ -202,13 +161,6 @@
 target_link_libraries(profiling PRIVATE fmt::fmt-header-only)
 
 
-target_include_directories(profiling PRIVATE  "thirdparty/xtensor/include" "thirdparty/xsimd/include" "thirdparty/xtl/include" "thirdparty/eigen" "src/simsoptpp/")
-#target_link_libraries(profiling PRIVATE fmt::fmt-header-only)
-
-#target_include_directories(profiling PRIVATE ${GSL_INCLUDE_DIRS})
-#target_link_libraries(profiling PRIVATE ${GSL_LIBRARIES})
-
-
 
 #get_cmake_property(_variableNames VARIABLES)
 #list (SORT _variableNames)
