# coding: utf-8
# Copyright (c) HiddenSymmetries Development Team.
# Distributed under the terms of the LGPL License

"""
This module provides functions for solving least-squares and general optimization
problems, without parallelization in the optimization algorithm itself,
and without parallelized finite-difference gradients. 
These functions could still be used for cases in which there is parallelization within the objective
function evaluations.
These functions essentially
are interfaces between a :obj:`simsopt.core.least_squares_problem.LeastSquaresProblem`
object and `scipy.optimize.least_squares <https://docs.scipy.org/doc/scipy/reference/generated/scipy.optimize.least_squares.html>`_.
The functions here also create a log file with history of the objective function evaluations.

If you want parallelized finite difference gradient evaluations, you should instead use
:meth:`simsopt.solve.mpi_solve.least_squares_mpi_solve()`. If not, the methods here may be preferable
due to their greater simplicity.
"""

import logging
from datetime import datetime
from time import time
import traceback

import numpy as np
from scipy.optimize import least_squares, minimize

from ..objectives.least_squares import LeastSquaresProblem

logger = logging.getLogger(__name__)

<<<<<<< HEAD
=======
#def least_squares_serial_solve(prob: simsopt.core.least_squares_problem.LeastSquaresProblem,

>>>>>>> 71d6d115

def least_squares_serial_solve(prob: LeastSquaresProblem,
                        grad: bool = None,
                        **kwargs):
    """
    Solve a nonlinear-least-squares minimization problem.

    Args:
        prob: An instance of LeastSquaresProblem, defining the objective
                function(s) and parameter space.
        grad: Whether to use a gradient-based optimization algorithm, as
                opposed to a gradient-free algorithm. If unspecified, a
                gradient-based algorithm will be used if ``prob`` has
                gradient information available, otherwise a gradient-free
                algorithm will be used by default. If you set ``grad=True``
                for a problem in which gradient information is not available,
                finite-difference gradients will be used.
        kwargs: Any arguments to pass to 
                `scipy.optimize.least_squares <https://docs.scipy.org/doc/scipy/reference/generated/scipy.optimize.least_squares.html>`_.
                For instance, you can supply ``max_nfev=100`` to set the
                maximum number of function evaluations (not counting
                finite-difference gradient evaluations) to 100.
    """

    objective_file = None
    datalogging_started = False
    residuals_file = None
    nevals = 0
    start_time = time()

    def objective(x):
<<<<<<< HEAD
        nonlocal datalogging_started, objective_file, residuals_file, nevals
        
=======
        nonlocal logfile_started, logfile, residuals_file, nevals

>>>>>>> 71d6d115
        f_unshifted = prob.dofs.f(x)
        f_shifted = prob.f_from_unshifted(f_unshifted)
        objective_val = prob.objective_from_shifted_f(f_shifted)

        # Check that 2 ways of computing the objective give same
        # answer within roundoff:
        objective2 = prob.objective()
        logger.info("objective_from_f={} objective={} diff={}".format(
            objective_val, objective2, objective_val - objective2))
        abs_diff = np.abs(objective_val - objective2)
        rel_diff = abs_diff / (1e-12 + np.abs(objective_val + objective2))
        assert (abs_diff < 1e-12) or (rel_diff < 1e-12)

        # Since the number of terms is not known until the first
        # evaluation of the objective function, we cannot write the
        # header of the output file until this first evaluation is
        # done.
        if not datalogging_started:
            # Initialize log file
            datalogging_started = True
            datestr = datetime.now().strftime("%Y-%m-%d-%H-%M-%S")
            filename = "simsopt_" + datestr + ".dat"
            objective_file = open(filename, 'w')
            objective_file.write("Problem type:\nleast_squares\nnparams:\n{}\n".format(prob.dofs.nparams))
            objective_file.write("function_evaluation,seconds")
            for j in range(prob.dofs.nparams):
<<<<<<< HEAD
                objective_file.write(",x({})".format(j))
            objective_file.write(",objective_function")
            objective_file.write("\n")
            
=======
                logfile.write(",x({})".format(j))
            logfile.write(",objective_function")
            logfile.write("\n")

>>>>>>> 71d6d115
            filename = "residuals_" + datestr + ".dat"
            residuals_file = open(filename, 'w')
            residuals_file.write("Problem type:\nleast_squares\nnparams:\n{}\n".format(prob.dofs.nparams))
            residuals_file.write("function_evaluation,seconds")
            for j in range(prob.dofs.nparams):
                residuals_file.write(",x({})".format(j))
            residuals_file.write(",objective_function")
            for j in range(prob.dofs.nvals):
                residuals_file.write(",F({})".format(j))
            residuals_file.write("\n")
<<<<<<< HEAD
            
        objective_file.write("{:6d},{:12.4e}".format(nevals, time() - start_time))
=======

        logfile.write("{:6d},{:12.4e}".format(nevals, time() - start_time))
>>>>>>> 71d6d115
        for xj in x:
            objective_file.write(",{:24.16e}".format(xj))
        objective_file.write(",{:24.16e}".format(objective_val))
        objective_file.write("\n")
        objective_file.flush()

        residuals_file.write("{:6d},{:12.4e}".format(nevals, time() - start_time))
        for xj in x:
            residuals_file.write(",{:24.16e}".format(xj))
        residuals_file.write(",{:24.16e}".format(objective_val))
        for fj in f_unshifted:
            residuals_file.write(",{:24.16e}".format(fj))
        residuals_file.write("\n")
        residuals_file.flush()

        nevals += 1
        return f_shifted

    logger.info("Beginning solve.")
    prob._init()  # In case 'fixed', 'mins', etc have changed since the problem was created.
    if grad is None:
        grad = prob.dofs.grad_avail

    #if not 'verbose' in kwargs:

    x0 = np.copy(prob.x)
    if grad:
        logger.info("Using derivatives")
        result = least_squares(objective, x0, verbose=2, jac=prob.jac, **kwargs)
    else:
        logger.info("Using derivative-free method")
        result = least_squares(objective, x0, verbose=2, **kwargs)

    datalogging_started = False
    objective_file.close()
    residuals_file.close()
    logger.info("Completed solve.")

    #print("optimum x:",result.x)
    #print("optimum residuals:",result.fun)
    #print("optimum cost function:",result.cost)
    # Set Parameters to their values for the optimum
    prob.x = result.x


def serial_solve(prob, grad=None, **kwargs):
    """
    Solve a general minimization problem (i.e. one that need not be of
    least-squares form) using scipy.optimize.minimize, and without using any
    parallelization.

    prob should be a simsopt problem.

    kwargs allows you to pass any arguments to scipy.optimize.minimize.
    """

    objective_file = None
    datalogging_started = False
    nevals = 0
    start_time = time()

    def objective(x):
<<<<<<< HEAD
        nonlocal datalogging_started, objective_file, nevals
        
=======
        nonlocal logfile_started, logfile, nevals

>>>>>>> 71d6d115
        result = prob.objective(x)

        # Since the number of terms is not known until the first
        # evaluation of the objective function, we cannot write the
        # header of the output file until this first evaluation is
        # done.
        if not datalogging_started:
            # Initialize log file
            datalogging_started = True
            filename = "simsopt_" + datetime.now().strftime("%Y-%m-%d-%H-%M-%S") + ".dat"
            objective_file = open(filename, 'w')
            objective_file.write("Problem type:\ngeneral\nnparams:\n{}\n".format(prob.dofs.nparams))
            objective_file.write("function_evaluation,seconds")
            for j in range(prob.dofs.nparams):
<<<<<<< HEAD
                objective_file.write(",x({})".format(j))
            objective_file.write(",objective_function")
            objective_file.write("\n")
            
        objective_file.write("{:6d},{:12.4e}".format(nevals, time() - start_time))
=======
                logfile.write(",x({})".format(j))
            logfile.write(",objective_function")
            logfile.write("\n")

        logfile.write("{:6d},{:12.4e}".format(nevals, time() - start_time))
>>>>>>> 71d6d115
        for xj in x:
            objective_file.write(",{:24.16e}".format(xj))
        objective_file.write(",{:24.16e}".format(result))
        objective_file.write("\n")
        objective_file.flush()

        nevals += 1
        return result

    logger.info("Beginning solve.")
    # Not sure if the next line has an analog for non-least-squares problems:
    # prob._init() # In case 'fixed', 'mins', etc have changed since the problem was created.

    # Need to fix up this next line for non-least-squares problems:
    #if grad is None:
    #    grad = prob.dofs.grad_avail

    #if not 'verbose' in kwargs:

    x0 = np.copy(prob.x)
    if grad:
        raise RuntimeError("Need to convert least-squares Jacobian to gradient of the scalar objective function")
        logger.info("Using derivatives")
        print("Using derivatives")
        result = least_squares(objective, x0, verbose=2, jac=prob.jac, **kwargs)
    else:
        logger.info("Using derivative-free method")
        print("Using derivative-free method")
        result = minimize(objective, x0, options={'disp': True}, **kwargs)

    datalogging_started = False
    objective_file.close()
    logger.info("Completed solve.")
<<<<<<< HEAD
    
=======

    #print("optimum x:",result.x)
    #print("optimum residuals:",result.fun)
    #print("optimum cost function:",result.cost)
    # Set Parameters to their values for the optimum
>>>>>>> 71d6d115
    prob.x = result.x<|MERGE_RESOLUTION|>--- conflicted
+++ resolved
@@ -30,15 +30,10 @@
 
 logger = logging.getLogger(__name__)
 
-<<<<<<< HEAD
-=======
 #def least_squares_serial_solve(prob: simsopt.core.least_squares_problem.LeastSquaresProblem,
-
->>>>>>> 71d6d115
-
 def least_squares_serial_solve(prob: LeastSquaresProblem,
-                        grad: bool = None,
-                        **kwargs):
+                               grad: bool = None,
+                               **kwargs):
     """
     Solve a nonlinear-least-squares minimization problem.
 
@@ -66,13 +61,8 @@
     start_time = time()
 
     def objective(x):
-<<<<<<< HEAD
         nonlocal datalogging_started, objective_file, residuals_file, nevals
         
-=======
-        nonlocal logfile_started, logfile, residuals_file, nevals
-
->>>>>>> 71d6d115
         f_unshifted = prob.dofs.f(x)
         f_shifted = prob.f_from_unshifted(f_unshifted)
         objective_val = prob.objective_from_shifted_f(f_shifted)
@@ -99,17 +89,10 @@
             objective_file.write("Problem type:\nleast_squares\nnparams:\n{}\n".format(prob.dofs.nparams))
             objective_file.write("function_evaluation,seconds")
             for j in range(prob.dofs.nparams):
-<<<<<<< HEAD
                 objective_file.write(",x({})".format(j))
             objective_file.write(",objective_function")
             objective_file.write("\n")
             
-=======
-                logfile.write(",x({})".format(j))
-            logfile.write(",objective_function")
-            logfile.write("\n")
-
->>>>>>> 71d6d115
             filename = "residuals_" + datestr + ".dat"
             residuals_file = open(filename, 'w')
             residuals_file.write("Problem type:\nleast_squares\nnparams:\n{}\n".format(prob.dofs.nparams))
@@ -120,13 +103,8 @@
             for j in range(prob.dofs.nvals):
                 residuals_file.write(",F({})".format(j))
             residuals_file.write("\n")
-<<<<<<< HEAD
             
         objective_file.write("{:6d},{:12.4e}".format(nevals, time() - start_time))
-=======
-
-        logfile.write("{:6d},{:12.4e}".format(nevals, time() - start_time))
->>>>>>> 71d6d115
         for xj in x:
             objective_file.write(",{:24.16e}".format(xj))
         objective_file.write(",{:24.16e}".format(objective_val))
@@ -189,13 +167,8 @@
     start_time = time()
 
     def objective(x):
-<<<<<<< HEAD
         nonlocal datalogging_started, objective_file, nevals
         
-=======
-        nonlocal logfile_started, logfile, nevals
-
->>>>>>> 71d6d115
         result = prob.objective(x)
 
         # Since the number of terms is not known until the first
@@ -210,19 +183,11 @@
             objective_file.write("Problem type:\ngeneral\nnparams:\n{}\n".format(prob.dofs.nparams))
             objective_file.write("function_evaluation,seconds")
             for j in range(prob.dofs.nparams):
-<<<<<<< HEAD
                 objective_file.write(",x({})".format(j))
             objective_file.write(",objective_function")
             objective_file.write("\n")
             
         objective_file.write("{:6d},{:12.4e}".format(nevals, time() - start_time))
-=======
-                logfile.write(",x({})".format(j))
-            logfile.write(",objective_function")
-            logfile.write("\n")
-
-        logfile.write("{:6d},{:12.4e}".format(nevals, time() - start_time))
->>>>>>> 71d6d115
         for xj in x:
             objective_file.write(",{:24.16e}".format(xj))
         objective_file.write(",{:24.16e}".format(result))
@@ -256,13 +221,9 @@
     datalogging_started = False
     objective_file.close()
     logger.info("Completed solve.")
-<<<<<<< HEAD
-    
-=======
 
     #print("optimum x:",result.x)
     #print("optimum residuals:",result.fun)
     #print("optimum cost function:",result.cost)
     # Set Parameters to their values for the optimum
->>>>>>> 71d6d115
     prob.x = result.x