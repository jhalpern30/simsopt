import numpy as np
<<<<<<< HEAD

from .._core.graph_optimizable import Optimizable
=======
from typing import Any
from nptyping import NDArray, Float
>>>>>>> 0e1fd6bf
import simsoptpp as sopp
from simsopt.geo.surface import Surface


class Area(Optimizable):
    """
    Wrapper class for surface area label.
    """

    def __init__(self, surface):
        self.surface = surface
        super().__init__(depends_on=[surface])

    def J(self):
        """
        Compute the area of a surface.
        """
        return self.surface.area()

    def dJ_by_dsurfacecoefficients(self):
        """
        Calculate the derivatives with respect to the surface coefficients.
        """
        return self.surface.darea_by_dcoeff()

    def d2J_by_dsurfacecoefficientsdsurfacecoefficients(self):
        """
        Calculate the second derivatives with respect to the surface coefficients.
        """
        return self.surface.d2area_by_dcoeffdcoeff()


class Volume(Optimizable):
    """
    Wrapper class for volume label.
    """

    def __init__(self, surface):
        self.surface = surface
        super().__init__(depends_on=[surface])

    def J(self):
        """
        Compute the volume enclosed by the surface.
        """
        return self.surface.volume()

    def dJ_by_dsurfacecoefficients(self):
        """
        Calculate the derivatives with respect to the surface coefficients.
        """
        return self.surface.dvolume_by_dcoeff()

    def d2J_by_dsurfacecoefficientsdsurfacecoefficients(self):
        """
        Calculate the second derivatives with respect to the surface coefficients.
        """
        return self.surface.d2volume_by_dcoeffdcoeff()


class ToroidalFlux(Optimizable):
    r"""
    Given a surface and Biot Savart kernel, this objective calculates

    .. math::
       J &= \int_{S_{\varphi}} \mathbf{B} \cdot \mathbf{n} ~ds, \\
       &= \int_{S_{\varphi}} \text{curl} \mathbf{A} \cdot \mathbf{n} ~ds, \\
       &= \int_{\partial S_{\varphi}} \mathbf{A} \cdot \mathbf{t}~dl,

    where :math:`S_{\varphi}` is a surface of constant :math:`\varphi`, and :math:`\mathbf A`
    is the magnetic vector potential.
    """

    def __init__(self, surface, biotsavart, idx=0):
        self.surface = surface
        self.biotsavart = biotsavart
        self.idx = idx
        super().__init__(depends_on=[surface, biotsavart])

    def recompute_bell(self, parent=None):
        self.invalidate_cache()

    def invalidate_cache(self):
        x = self.surface.gamma()[self.idx]
        self.biotsavart.set_points(x)

    def J(self):
        r"""
        Compute the toroidal flux on the surface where
        :math:`\varphi = \texttt{quadpoints_varphi}[\texttt{idx}]`.
        """
        xtheta = self.surface.gammadash2()[self.idx]
        ntheta = self.surface.gamma().shape[1]
        A = self.biotsavart.A()
        tf = np.sum(A * xtheta)/ntheta
        return tf

    def dJ_by_dsurfacecoefficients(self):
        """
        Calculate the derivatives with respect to the surface coefficients.
        """
        ntheta = self.surface.gamma().shape[1]
        dA_by_dX = self.biotsavart.dA_by_dX()
        A = self.biotsavart.A()
        dgammadash2 = self.surface.gammadash2()[self.idx, :]
        dgammadash2_by_dc = self.surface.dgammadash2_by_dcoeff()[self.idx, :]

        dx_dc = self.surface.dgamma_by_dcoeff()[self.idx]
        dA_dc = np.sum(dA_by_dX[..., :, None] * dx_dc[..., None, :], axis=1)
        term1 = np.sum(dA_dc * dgammadash2[..., None], axis=(0, 1))
        term2 = np.sum(A[..., None] * dgammadash2_by_dc, axis=(0, 1))

        out = (term1+term2)/ntheta
        return out

    def d2J_by_dsurfacecoefficientsdsurfacecoefficients(self):
        """
        Calculate the second derivatives with respect to the surface coefficients.
        """
        ntheta = self.surface.gamma().shape[1]
        dx_dc = self.surface.dgamma_by_dcoeff()[self.idx]
        d2A_by_dXdX = self.biotsavart.d2A_by_dXdX().reshape((ntheta, 3, 3, 3))
        dA_by_dX = self.biotsavart.dA_by_dX()
        dA_dc = np.sum(dA_by_dX[..., :, None] * dx_dc[..., None, :], axis=1)
        d2A_dcdc = np.einsum('jkpl,jpn,jkm->jlmn', d2A_by_dXdX, dx_dc, dx_dc)

        dgammadash2 = self.surface.gammadash2()[self.idx]
        dgammadash2_by_dc = self.surface.dgammadash2_by_dcoeff()[self.idx]

        term1 = np.sum(d2A_dcdc * dgammadash2[..., None, None], axis=-3)
        term2 = np.sum(dA_dc[..., :, None] * dgammadash2_by_dc[..., None, :], axis=-3)
        term3 = np.sum(dA_dc[..., None, :] * dgammadash2_by_dc[..., :, None], axis=-3)

        out = (1/ntheta) * np.sum(term1+term2+term3, axis=0)
        return out


def boozer_surface_residual(surface, iota, G, biotsavart, derivatives=0):
    r"""
    For a given surface, this function computes the
    residual

    .. math::
        G\mathbf B_\text{BS}(\mathbf x) - ||\mathbf B_\text{BS}(\mathbf x)||^2  (\mathbf x_\varphi + \iota  \mathbf x_\theta)

    as well as the derivatives of this residual with respect to surface dofs,
    iota, and G.  In the above, :math:`\mathbf x` are points on the surface, :math:`\iota` is the
    rotational transform on that surface, and :math:`\mathbf B_{\text{BS}}` is the magnetic field
    computed using the Biot-Savart law.

    :math:`G` is known for exact boozer surfaces, so if ``G=None`` is passed, then that
    value is used instead.
    """

    user_provided_G = G is not None
    if not user_provided_G:
        G = 2. * np.pi * np.sum(np.abs(biotsavart.coil_currents)) * (4 * np.pi * 10**(-7) / (2 * np.pi))

    x = surface.gamma()
    xphi = surface.gammadash1()
    xtheta = surface.gammadash2()
    nphi = x.shape[0]
    ntheta = x.shape[1]

    xsemiflat = x.reshape((x.size//3, 3)).copy()

    biotsavart.set_points(xsemiflat)

    biotsavart.compute(derivatives)
    B = biotsavart.B().reshape((nphi, ntheta, 3))

    tang = xphi + iota * xtheta
    B2 = np.sum(B**2, axis=2)
    residual = G*B - B2[..., None] * tang

    residual_flattened = residual.reshape((nphi*ntheta*3, ))
    r = residual_flattened
    if derivatives == 0:
        return r,

    dx_dc = surface.dgamma_by_dcoeff()
    dxphi_dc = surface.dgammadash1_by_dcoeff()
    dxtheta_dc = surface.dgammadash2_by_dcoeff()
    nsurfdofs = dx_dc.shape[-1]

    dB_by_dX = biotsavart.dB_by_dX().reshape((nphi, ntheta, 3, 3))
    dB_dc = np.einsum('ijkl,ijkm->ijlm', dB_by_dX, dx_dc)

    # dresidual_dc = G*dB_dc - 2*np.sum(B[..., None]*dB_dc, axis=2)[:, :, None, :] * tang[..., None] - B2[..., None, None] * (dxphi_dc + iota * dxtheta_dc)
    dresidual_dc = sopp.boozer_dresidual_dc(G, dB_dc, B, tang, B2, dxphi_dc, iota, dxtheta_dc)
    dresidual_diota = -B2[..., None] * xtheta

    dresidual_dc_flattened = dresidual_dc.reshape((nphi*ntheta*3, nsurfdofs))
    dresidual_diota_flattened = dresidual_diota.reshape((nphi*ntheta*3, 1))

    if user_provided_G:
        dresidual_dG = B
        dresidual_dG_flattened = dresidual_dG.reshape((nphi*ntheta*3, 1))
        J = np.concatenate((dresidual_dc_flattened, dresidual_diota_flattened, dresidual_dG_flattened), axis=1)
    else:
        J = np.concatenate((dresidual_dc_flattened, dresidual_diota_flattened), axis=1)
    if derivatives == 1:
        return r, J

    d2B_by_dXdX = biotsavart.d2B_by_dXdX().reshape((nphi, ntheta, 3, 3, 3))
    d2B_dcdc = np.einsum('ijkpl,ijpn,ijkm->ijlmn', d2B_by_dXdX, dx_dc, dx_dc)
    dB2_dc = 2. * np.einsum('ijl,ijlm->ijm', B, dB_dc)

    term1 = np.einsum('ijlm,ijln->ijmn', dB_dc, dB_dc)
    term2 = np.einsum('ijlmn,ijl->ijmn', d2B_dcdc, B)
    d2B2_dcdc = 2*(term1 + term2)

    term1 = -(dxphi_dc[..., None, :] + iota * dxtheta_dc[..., None, :]) * dB2_dc[..., None, :, None]
    term2 = -(dxphi_dc[..., :, None] + iota * dxtheta_dc[..., :, None]) * dB2_dc[..., None, None, :]
    term3 = -(xphi[..., None, None] + iota * xtheta[..., None, None]) * d2B2_dcdc[..., None, :, :]
    d2residual_by_dcdc = G * d2B_dcdc + term1 + term2 + term3
    d2residual_by_dcdiota = -(dB2_dc[..., None, :] * xtheta[..., :, None] + B2[..., None, None] * dxtheta_dc)
    d2residual_by_diotadiota = np.zeros(dresidual_diota.shape)

    d2residual_by_dcdc_flattened = d2residual_by_dcdc.reshape((nphi*ntheta*3, nsurfdofs, nsurfdofs))
    d2residual_by_dcdiota_flattened = d2residual_by_dcdiota.reshape((nphi*ntheta*3, nsurfdofs))
    d2residual_by_diotadiota_flattened = d2residual_by_diotadiota.reshape((nphi*ntheta*3,))

    if user_provided_G:
        d2residual_by_dcdG = dB_dc
        d2residual_by_diotadG = np.zeros(dresidual_diota.shape)
        d2residual_by_dGdG = np.zeros(dresidual_dG.shape)
        d2residual_by_dcdG_flattened = d2residual_by_dcdG.reshape((nphi*ntheta*3, nsurfdofs))
        d2residual_by_diotadG_flattened = d2residual_by_diotadG.reshape((nphi*ntheta*3,))
        d2residual_by_dGdG_flattened = d2residual_by_dGdG.reshape((nphi*ntheta*3,))
        H = np.zeros((nphi*ntheta*3, nsurfdofs + 2, nsurfdofs + 2))
        # noqa turns out linting so that we can align everything neatly
        H[:, :nsurfdofs, :nsurfdofs] = d2residual_by_dcdc_flattened        # noqa (0, 0) dcdc
        H[:, :nsurfdofs, nsurfdofs] = d2residual_by_dcdiota_flattened     # noqa (0, 1) dcdiota
        H[:, :nsurfdofs, nsurfdofs+1] = d2residual_by_dcdG_flattened        # noqa (0, 2) dcdG
        H[:, nsurfdofs, :nsurfdofs] = d2residual_by_dcdiota_flattened     # noqa (1, 0) diotadc
        H[:, nsurfdofs, nsurfdofs] = d2residual_by_diotadiota_flattened  # noqa (1, 1) diotadiota
        H[:, nsurfdofs, nsurfdofs+1] = d2residual_by_diotadiota_flattened  # noqa (1, 2) diotadG
        H[:, nsurfdofs+1, :nsurfdofs] = d2residual_by_dcdG_flattened        # noqa (2, 0) dGdc
        H[:, nsurfdofs+1, nsurfdofs] = d2residual_by_diotadG_flattened     # noqa (2, 1) dGdiota
        H[:, nsurfdofs+1, nsurfdofs+1] = d2residual_by_dGdG_flattened        # noqa (2, 2) dGdG
    else:
        H = np.zeros((nphi*ntheta*3, nsurfdofs + 1, nsurfdofs + 1))

        H[:, :nsurfdofs, :nsurfdofs] = d2residual_by_dcdc_flattened        # noqa (0, 0) dcdc
        H[:, :nsurfdofs, nsurfdofs] = d2residual_by_dcdiota_flattened     # noqa (0, 1) dcdiota
        H[:, nsurfdofs, :nsurfdofs] = d2residual_by_dcdiota_flattened     # noqa (1, 0) diotadc
        H[:, nsurfdofs, nsurfdofs] = d2residual_by_diotadiota_flattened  # noqa (1, 1) diotadiota

    return r, J, H


<<<<<<< HEAD
class QfmResidual(Optimizable):
=======
def parameter_derivatives(surface: Surface,
                          shape_gradient: NDArray[(Any, Any), Float]
                          ) -> NDArray[(Any,), Float]:
    r"""
    Converts the shape gradient of a given figure of merit, :math:`f`,
    to derivatives with respect to parameters defining a surface.  For
    a perturbation to the surface :math:`\delta \vec{x}`, the
    resulting perturbation to the objective function is

    .. math::
      \delta f(\delta \vec{x}) = \int d^2 x \, G \delta \vec{x} \cdot \vec{n}

    where :math:`G` is the shape gradient and :math:`\vec{n}` is the
    unit normal. Given :math:`G`, the parameter derivatives are then
    computed as

    .. math::
      \frac{\partial f}{\partial \Omega} = \int d^2 x \, G \frac{\partial\vec{x}}{\partial \Omega} \cdot \vec{n},

    where :math:`\Omega` is any parameter of the surface.

    Args:
        surface: The surface to use for the computation
        shape_gradient: 2d array of size (numquadpoints_phi,numquadpoints_theta)

    Returns:
        1d array of size (ndofs)
    """
    N = surface.normal()
    norm_N = np.linalg.norm(N, axis=2)
    dx_by_dc = surface.dgamma_by_dcoeff()
    N_dot_dx_by_dc = np.einsum('ijk,ijkl->ijl', N, dx_by_dc)
    nphi = surface.gamma().shape[0]
    ntheta = surface.gamma().shape[1]
    return np.einsum('ijk,ij->k', N_dot_dx_by_dc, shape_gradient) / (ntheta * nphi)


class QfmResidual(object):
>>>>>>> 0e1fd6bf
    r"""
    For a given surface :math:`S`, this class computes the residual

    .. math::
        f(S) = \frac{\int_{S} d^2 x \, (\textbf{B} \cdot \hat{\textbf{n}})^2}{\int_{S} d^2 x \, B^2}

    where :math:`\textbf{B}` is the magnetic field from :mod:`biotsavart`,
    :math:`\hat{\textbf{n}}` is the unit normal on a given surface, and the
    integration is performed over the surface. Derivatives are computed wrt the
    surface dofs.
    """

    def __init__(self, surface, biotsavart):
        self.surface = surface
        self.biotsavart = biotsavart
        self.biotsavart.append_parent(self.surface)
        super().__init__(depends_on=[surface, biotsavart])

    def recompute_bell(self, parent=None):
        self.invalidate_cache()

    def invalidate_cache(self):
        x = self.surface.gamma()
        xsemiflat = x.reshape((x.size//3, 3)).copy()
        self.biotsavart.set_points(xsemiflat)

    def J(self):
        N = self.surface.normal()
        norm_N = np.linalg.norm(N, axis=2)
        n = N/norm_N[:, :, None]
        x = self.surface.gamma()
        nphi = x.shape[0]
        ntheta = x.shape[1]
        B = self.biotsavart.B().reshape((nphi, ntheta, 3))
        B_n = np.sum(B * n, axis=2)
        norm_B = np.linalg.norm(B, axis=2)
        return np.sum(B_n**2 * norm_N)/np.sum(norm_B**2 * norm_N)

    def dJ_by_dsurfacecoefficients(self):
        """
        Calculate the derivatives with respect to the surface coefficients
        """
        x = self.surface.gamma()
        nphi = x.shape[0]
        ntheta = x.shape[1]
        dx_by_dc = self.surface.dgamma_by_dcoeff()
        dB_by_dX = self.biotsavart.dB_by_dX().reshape((nphi, ntheta, 3, 3))
        B = self.biotsavart.B().reshape((nphi, ntheta, 3))
        d_B = np.einsum('ijkl,ijkm->ijlm', dB_by_dX, dx_by_dc)

        N = self.surface.normal()
        norm_N = np.linalg.norm(N, axis=2)
        n = N/norm_N[:, :, None]
        d_N = self.surface.dnormal_by_dcoeff()
        d_norm_N = np.einsum('ijkl,ijk->ijl', d_N, n)
        d_n = d_N/norm_N[:, :, None, None] \
            - N[:, :, :, None] * d_norm_N[:, :, None, :]/norm_N[:, :, None, None]**2

        B_n = np.sum(B * n, axis=2)
        norm_B = np.linalg.norm(B, axis=2)

        d_B_n = np.einsum('ijkl,ijk->ijl', d_B, n) + np.einsum('ijk,ijkl->ijl', B, d_n)
        d_norm_B = np.einsum('ijkl,ijk->ijl', d_B, B/norm_B[:, :, None])

        num = np.sum(B_n**2 * norm_N)
        denom = np.sum(norm_B**2 * norm_N)
        d_num = np.sum(2 * d_B_n * B_n[:, :, None] * norm_N[:, :, None]
                       + B_n[:, :, None]**2 * d_norm_N, axis=(0, 1))
        d_denom = np.sum(2 * d_norm_B * norm_B[:, :, None] * norm_N[:, :, None]
                         + norm_B[:, :, None]**2 * d_norm_N, axis=(0, 1))
        return d_num/denom - d_denom*num/(denom*denom)

    def d2J_by_dsurfacecoefficientsdsurfacecoefficients(self):
        """
        Calculate the second derivative wrt the surface coefficients
        """
        x = self.surface.gamma()
        nphi = x.shape[0]
        ntheta = x.shape[1]
        dB_by_dX = self.biotsavart.dB_by_dX().reshape((nphi, ntheta, 3, 3))
        d2B_by_dXdX = self.biotsavart.d2B_by_dXdX().reshape((nphi, ntheta, 3, 3, 3))
        B = self.biotsavart.B().reshape((nphi, ntheta, 3))
        dx_by_dc = self.surface.dgamma_by_dcoeff()

        d_B = np.einsum('ijkl,ijkm->ijml', dx_by_dc, dB_by_dX)
        d2_B = np.einsum('ijkpl,ijpn,ijkm->ijlmn', d2B_by_dXdX, dx_by_dc, dx_by_dc)

        N = self.surface.normal()
        norm_N = np.linalg.norm(N, axis=2)
        n = N/norm_N[:, :, None]

        d_N = self.surface.dnormal_by_dcoeff()
        d2_N = self.surface.d2normal_by_dcoeffdcoeff()

        d_norm_N = np.einsum('ijkl,ijk->ijl', d_N, n)
        d2_norm_N = (np.einsum('imjk,imjl->imkl', d_N, d_N)
                     + np.einsum('imjkl,imj->imkl', d2_N, N)
                     - d_norm_N[:, :, :, None]*d_norm_N[:, :, None, :])/norm_N[:, :, None, None]
        d_n = d_N/norm_N[:, :, None, None] \
            - N[:, :, :, None] * d_norm_N[:, :, None, :]/norm_N[:, :, None, None]**2
        d2_n = d2_N/norm_N[:, :, None, None, None] \
            - np.einsum('imjk,iml->imjkl', d_N, d_norm_N)/norm_N[:, :, None, None, None]**2 \
            - np.einsum('imjk,iml->imjlk', d_N, d_norm_N)/norm_N[:, :, None, None, None]**2 \
            + 2 * np.einsum('imj,iml,imk->imjlk', N, d_norm_N, d_norm_N)/norm_N[:, :, None, None, None]**3 \
            - np.einsum('imj,imkl->imjkl', N, d2_norm_N)/norm_N[:, :, None, None, None]**2

        B_n = np.sum(B * n, axis=2)
        norm_B = np.linalg.norm(B, axis=2)

        d_B_n = np.einsum('ijkl,ijk->ijl', d_B, n) + np.einsum('ijk,ijkl->ijl', B, d_n)
        d_norm_B = np.einsum('ijkl,ijk->ijl', d_B, B/norm_B[:, :, None])

        d2_B_n = np.einsum('imjkl,imj->imkl', d2_B, n) \
            + np.einsum('imj,imjkl->imkl', B, d2_n) \
            + np.einsum('imjk,imjl->imkl', d_B, d_n) \
            + np.einsum('imjk,imjl->imlk', d_B, d_n)
        d2_norm_B = (np.einsum('imjkl,imj->imkl', d2_B, B)
                     + np.einsum('imjk,imjl->imkl', d_B, d_B)
                     - np.einsum('imk,iml->imkl', d_norm_B, d_norm_B))/norm_B[:, :, None, None]

        num = np.sum(B_n**2 * norm_N)
        denom = np.sum(norm_B**2 * norm_N)
        d_num = np.sum(2 * d_B_n * B_n[:, :, None] * norm_N[:, :, None]
                       + B_n[:, :, None]**2 * d_norm_N, axis=(0, 1))
        d2_num = np.sum(2*(d2_B_n * B_n[:, :, None, None] \
                           + d_B_n[:, :, :, None] * d_B_n[:, :, None, :]) * norm_N[:, :, None, None]
                        + 2 * d_B_n[:, :, None, :] * B_n[:, :, None, None] * d_norm_N[:, :, :, None]
                        + 2 * d_B_n[:, :, :, None] * B_n[:, :, None, None] * d_norm_N[:, :, None, :]
                        + B_n[:, :, None, None]**2 * d2_norm_N, axis=(0, 1))
        d_denom = np.sum(2 * d_norm_B * norm_B[:, :, None] * norm_N[:, :, None]
                         + norm_B[:, :, None]**2 * d_norm_N, axis=(0, 1))
        d2_denom = np.sum(2*(d2_norm_B * norm_B[:, :, None, None] \
                             + d_norm_B[:, :, :, None] * d_norm_B[:, :, None, :]) * norm_N[:, :, None, None]
                          + 2 * d_norm_B[:, :, None, :] * norm_B[:, :, None, None] * d_norm_N[:, :, :, None]
                          + 2 * d_norm_B[:, :, :, None] * norm_B[:, :, None, None] * d_norm_N[:, :, None, :]
                          + norm_B[:, :, None, None]**2 * d2_norm_N, axis=(0, 1))

        return d2_num/denom - d_num[:, None]*d_denom[None, :]/denom**2 \
            - d_num[None, :]*d_denom[:, None]/denom**2 \
            - d2_denom*num/(denom*denom) \
            + 2 * d_denom[:, None]*d_denom[None, :]*num/(denom**3)<|MERGE_RESOLUTION|>--- conflicted
+++ resolved
@@ -1,12 +1,10 @@
+from typing import Any
+
 import numpy as np
-<<<<<<< HEAD
-
+from nptyping import NDArray, Float
+
+import simsoptpp as sopp
 from .._core.graph_optimizable import Optimizable
-=======
-from typing import Any
-from nptyping import NDArray, Float
->>>>>>> 0e1fd6bf
-import simsoptpp as sopp
 from simsopt.geo.surface import Surface
 
 
@@ -258,9 +256,6 @@
     return r, J, H
 
 
-<<<<<<< HEAD
-class QfmResidual(Optimizable):
-=======
 def parameter_derivatives(surface: Surface,
                           shape_gradient: NDArray[(Any, Any), Float]
                           ) -> NDArray[(Any,), Float]:
@@ -298,8 +293,7 @@
     return np.einsum('ijk,ij->k', N_dot_dx_by_dc, shape_gradient) / (ntheta * nphi)
 
 
-class QfmResidual(object):
->>>>>>> 0e1fd6bf
+class QfmResidual(Optimizable):
     r"""
     For a given surface :math:`S`, this class computes the residual
 
