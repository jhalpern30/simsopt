from scipy.optimize import minimize, least_squares
import numpy as np
<<<<<<< HEAD
from scipy.linalg import lu
from simsopt.geo.surfaceobjectives import boozer_surface_residual, Area, Volume, ToroidalFlux
from simsopt._core.optimizable import Optimizable
from monty.json import MontyDecoder
=======

from .surfaceobjectives import boozer_surface_residual
from .._core.json import GSONDecoder, GSONable
>>>>>>> ef6b23dc

__all__ = ['BoozerSurface']


<<<<<<< HEAD
class BoozerSurface(Optimizable):
=======
class BoozerSurface(GSONable):
>>>>>>> ef6b23dc
    r"""
    BoozerSurface and its associated methods can be used to compute the Boozer
    angles on a surface. It takes a Surface representation (e.g. SurfaceXYZFourier,
    or SurfaceXYZTensorFourier), a magnetic field evaluator, surface label evaluator,
    and a target surface label.

    The Boozer angles are computed by solving a constrained least squares problem.
    The least squares objective is given by :math:`J(x) = \frac{1}{2} \mathbf r^T(x) \mathbf r(x)`, 
    where :math:`\mathbf r` is a vector of residuals computed by :mod:`boozer_surface_residual` 
    (see :mod:`surfaceobjectives.py`), and some constraints.  This objective is zero when the surface corresponds 
    to a magnetic surface of the field and :math:`(\phi,\theta)` that parametrize the surface correspond to 
    Boozer angles, and the constraints are satisfied.

    The surface label can be area, volume, or toroidal flux. The label on the computed surface will be equal or close
    to the user-provided ``targetlabel``, depending on how the label constraint is imposed.  This 
    constrained least squares problem can be solved by scalarizing and adding the constraint as 
    an additional penalty term to the objective.  This is done in

        #. :mod:`minimize_boozer_penalty_constraints_LBFGS`
        #. :mod:`minimize_boozer_penalty_constraints_newton`
        #. :mod:`minimize_boozer_penalty_constraints_ls`

    where LBFGS, Newton, or :mod:`scipy.optimize.least_squares` optimizers are used, respectively.
    Alternatively, the exactly constrained least squares optimization problem can be solved.
    This is done in

        #. :mod:`minimize_boozer_exact_constraints_newton`

    where Newton is used to solve the first order necessary conditions for optimality.
    """

    def __init__(self, biotsavart, surface, label, targetlabel):
        Optimizable.__init__(self, depends_on=[biotsavart])
        self.bs = biotsavart
        self.surface = surface
        self.label = label
        self.targetlabel = targetlabel
<<<<<<< HEAD
        self.need_to_run_code = True

    def recompute_bell(self, parent=None):
        self.need_to_run_code = True
=======
        self.name = id(self)
>>>>>>> ef6b23dc

    def boozer_penalty_constraints(self, x, derivatives=0, constraint_weight=1., scalarize=True, optimize_G=False):
        r"""
        Define the residual

        .. math::
            \mathbf r(x) = [r_1(x),...,r_n(x), \sqrt{w_c}  (l-l_0), \sqrt{w_c}  (z(\varphi=0, \theta=0) - 0)]

        where :math:`w_c` is the constraint weight, :math:`r_i` are the Boozer residuals 
        at quadrature points :math:`1,\dots,n`, :math:`l` is the surface label, and :math:`l_0` is
        the target surface label.

        For ``scalarized=False``, this function returns :math:`\mathbf r(x)` and optionally the Jacobian 
        of :math:`\mathbf r(x)`.

        for ``scalarized=True``, this function returns

        .. math::
            J(x) = \frac{1}{2}\mathbf r(x)^T \mathbf r(x),

        i.e. the least squares residual and optionally the gradient and the Hessian of :math:`J(x)`.
        """

        assert derivatives in [0, 1, 2]
        if optimize_G:
            sdofs = x[:-2]
            iota = x[-2]
            G = x[-1]
        else:
            sdofs = x[:-1]
            iota = x[-1]
            G = None

        nsurfdofs = sdofs.size
        s = self.surface
        bs = self.bs

        s.set_dofs(sdofs)

        boozer = boozer_surface_residual(s, iota, G, bs, derivatives=derivatives)

        r = boozer[0]

        l = self.label.J()
        rl = (l-self.targetlabel)
        rz = (s.gamma()[0, 0, 2] - 0.)
        r = np.concatenate((r, [
            np.sqrt(constraint_weight) * rl,
            np.sqrt(constraint_weight) * rz
        ]))

        val = 0.5 * np.sum(r**2)
        if derivatives == 0:
            if scalarize:
                return val
            else:
                return r

        J = boozer[1]

        dl = np.zeros(x.shape)
        drz = np.zeros(x.shape)

        dl[:nsurfdofs] = self.label.dJ_by_dsurfacecoefficients()

        drz[:nsurfdofs] = s.dgamma_by_dcoeff()[0, 0, 2, :]
        J = np.concatenate((
            J,
            np.sqrt(constraint_weight) * dl[None, :],
            np.sqrt(constraint_weight) * drz[None, :]), axis=0)
        dval = np.sum(r[:, None]*J, axis=0)
        if derivatives == 1:
            if scalarize:
                return val, dval
            else:
                return r, J
        if not scalarize:
            raise NotImplementedError('Can only return Hessian for scalarized version.')

        H = boozer[2]

        d2l = np.zeros((x.shape[0], x.shape[0]))
        d2l[:nsurfdofs, :nsurfdofs] = self.label.d2J_by_dsurfacecoefficientsdsurfacecoefficients()

        H = np.concatenate((
            H,
            np.sqrt(constraint_weight) * d2l[None, :, :],
            np.zeros(d2l[None, :, :].shape)), axis=0)
        d2val = J.T @ J + np.sum(r[:, None, None] * H, axis=0)
        return val, dval, d2val

    def boozer_exact_constraints(self, xl, derivatives=0, optimize_G=True):
        r"""
        This function returns the optimality conditions corresponding to the minimization problem

        .. math::
            \text{min}_x ~J(x)

        subject to 

        .. math::
            l - l_0 &= 0 \\
            z(\varphi=0,\theta=0) - 0 &= 0

        where :math:`l` is the surface label and :math:`l_0` is the target surface label, 
        :math:`J(x) = \frac{1}{2}\mathbf r(x)^T \mathbf r(x)`, and :math:`\mathbf r(x)` contains
        the Boozer residuals at quadrature points :math:`1,\dots,n`.
        We can also optionally return the first derivatives of these optimality conditions.
        """
        assert derivatives in [0, 1]
        if optimize_G:
            sdofs = xl[:-4]
            iota = xl[-4]
            G = xl[-3]
        else:
            sdofs = xl[:-3]
            iota = xl[-3]
            G = None
        lm = xl[-2:]
        s = self.surface
        bs = self.bs
        s.set_dofs(sdofs)
        nsurfdofs = sdofs.size

        boozer = boozer_surface_residual(s, iota, G, bs, derivatives=derivatives+1)
        r, J = boozer[0:2]

        dl = np.zeros((xl.shape[0]-2,))

        l = self.label.J()
        dl[:nsurfdofs] = self.label.dJ_by_dsurfacecoefficients()
        drz = np.zeros((xl.shape[0]-2,))
        g = [l-self.targetlabel]
        rz = (s.gamma()[0, 0, 2] - 0.)
        drz[:nsurfdofs] = s.dgamma_by_dcoeff()[0, 0, 2, :]

        res = np.zeros(xl.shape)
        res[:-2] = np.sum(r[:, None]*J, axis=0) - lm[-2] * dl - lm[-1] * drz
        res[-2] = g[0]
        res[-1] = rz
        if derivatives == 0:
            return res

        H = boozer[2]

        d2l = np.zeros((xl.shape[0]-2, xl.shape[0]-2))
        d2l[:nsurfdofs, :nsurfdofs] = self.label.d2J_by_dsurfacecoefficientsdsurfacecoefficients()

        dres = np.zeros((xl.shape[0], xl.shape[0]))
        dres[:-2, :-2] = J.T @ J + np.sum(r[:, None, None] * H, axis=0) - lm[-2]*d2l
        dres[:-2, -2] = -dl
        dres[:-2, -1] = -drz

        dres[-2, :-2] = dl
        dres[-1, :-2] = drz
        return res, dres

    def minimize_boozer_penalty_constraints_LBFGS(self, tol=1e-3, maxiter=1000, constraint_weight=1., iota=0., G=None):
        r"""
        This function tries to find the surface that approximately solves

        .. math::
            \text{min}_x ~J(x) + \frac{1}{2} w_c (l - l_0)^2
                                 + \frac{1}{2} w_c (z(\varphi=0, \theta=0) - 0)^2

        where :math:`J(x) = \frac{1}{2}\mathbf r(x)^T \mathbf r(x)`, and :math:`\mathbf r(x)` contains
        the Boozer residuals at quadrature points :math:`1,\dots,n`.
        This is done using LBFGS.
        """

        s = self.surface
        if G is None:
            x = np.concatenate((s.get_dofs(), [iota]))
        else:
            x = np.concatenate((s.get_dofs(), [iota, G]))
        fun = lambda x: self.boozer_penalty_constraints(
            x, derivatives=1, constraint_weight=constraint_weight, optimize_G=G is not None)
        res = minimize(
            fun, x, jac=True, method='L-BFGS-B',
            options={'maxiter': maxiter, 'ftol': tol, 'gtol': tol, 'maxcor': 200})

        resdict = {
            "fun": res.fun, "gradient": res.jac, "iter": res.nit, "info": res, "success": res.success, "G": None,
        }
        if G is None:
            s.set_dofs(res.x[:-1])
            iota = res.x[-1]
        else:
            s.set_dofs(res.x[:-2])
            iota = res.x[-2]
            G = res.x[-1]
            resdict['G'] = G
        resdict['s'] = s
        resdict['iota'] = iota

        return resdict

    def minimize_boozer_penalty_constraints_newton(self, tol=1e-12, maxiter=10, constraint_weight=1., iota=0., G=None, stab=0.):
        """
        This function does the same as :mod:`minimize_boozer_penalty_constraints_LBFGS`, but instead of LBFGS it uses
        Newton's method.
        """
        s = self.surface
        if G is None:
            x = np.concatenate((s.get_dofs(), [iota]))
        else:
            x = np.concatenate((s.get_dofs(), [iota, G]))
        i = 0

        val, dval, d2val = self.boozer_penalty_constraints(
            x, derivatives=2, constraint_weight=constraint_weight, optimize_G=G is not None)
        norm = np.linalg.norm(dval)
        while i < maxiter and norm > tol:
            d2val += stab*np.identity(d2val.shape[0])
            dx = np.linalg.solve(d2val, dval)
            if norm < 1e-9:
                dx += np.linalg.solve(d2val, dval - d2val@dx)
            x = x - dx
            val, dval, d2val = self.boozer_penalty_constraints(
                x, derivatives=2, constraint_weight=constraint_weight, optimize_G=G is not None)
            norm = np.linalg.norm(dval)
            i = i+1

        r = self.boozer_penalty_constraints(
            x, derivatives=0, constraint_weight=constraint_weight, scalarize=False, optimize_G=G is not None)
        res = {
            "residual": r, "jacobian": dval, "hessian": d2val, "iter": i, "success": norm <= tol, "G": None,
        }
        if G is None:
            s.set_dofs(x[:-1])
            iota = x[-1]
        else:
            s.set_dofs(x[:-2])
            iota = x[-2]
            G = x[-1]
            res['G'] = G
        res['s'] = s
        res['iota'] = iota
        return res

    def minimize_boozer_penalty_constraints_ls(self, tol=1e-12, maxiter=10, constraint_weight=1., iota=0., G=None, method='lm'):
        """
        This function does the same as :mod:`minimize_boozer_penalty_constraints_LBFGS`, but instead of LBFGS it
        uses a nonlinear least squares algorithm when ``method='lm'``.  Options for the method 
        are the same as for :mod:`scipy.optimize.least_squares`. If ``method='manual'``, then a 
        damped Gauss-Newton method is used.
        """
        s = self.surface
        if G is None:
            x = np.concatenate((s.get_dofs(), [iota]))
        else:
            x = np.concatenate((s.get_dofs(), [iota, G]))
        norm = 1e10
        if method == 'manual':
            i = 0
            lam = 1.
            r, J = self.boozer_penalty_constraints(
                x, derivatives=1, constraint_weight=constraint_weight, scalarize=False, optimize_G=G is not None)
            b = J.T@r
            JTJ = J.T@J
            while i < maxiter and norm > tol:
                dx = np.linalg.solve(JTJ + lam * np.diag(np.diag(JTJ)), b)
                x -= dx
                r, J = self.boozer_penalty_constraints(
                    x, derivatives=1, constraint_weight=constraint_weight, scalarize=False, optimize_G=G is not None)
                b = J.T@r
                JTJ = J.T@J
                norm = np.linalg.norm(b)
                lam *= 1/3
                i += 1
            resdict = {
                "residual": r, "gradient": b, "jacobian": JTJ, "success": norm <= tol
            }
            if G is None:
                s.set_dofs(x[:-1])
                iota = x[-1]
            else:
                s.set_dofs(x[:-2])
                iota = x[-2]
                G = x[-1]
                resdict['G'] = G
            resdict['s'] = s
            resdict['iota'] = iota
            return resdict
        fun = lambda x: self.boozer_penalty_constraints(
            x, derivatives=0, constraint_weight=constraint_weight, scalarize=False, optimize_G=G is not None)
        jac = lambda x: self.boozer_penalty_constraints(
            x, derivatives=1, constraint_weight=constraint_weight, scalarize=False, optimize_G=G is not None)[1]
        res = least_squares(fun, x, jac=jac, method=method, ftol=tol, xtol=tol, gtol=tol, x_scale=1.0, max_nfev=maxiter)
        resdict = {
            "info": res, "residual": res.fun, "gradient": res.grad, "jacobian": res.jac, "success": res.status > 0,
            "G": None,
        }
        if G is None:
            s.set_dofs(res.x[:-1])
            iota = res.x[-1]
        else:
            s.set_dofs(res.x[:-2])
            iota = res.x[-2]
            G = res.x[-1]
            resdict['G'] = G
        resdict['s'] = s
        resdict['iota'] = iota
        return resdict

    def minimize_boozer_exact_constraints_newton(self, tol=1e-12, maxiter=10, iota=0., G=None, lm=[0., 0.]):
        r"""
        This function solves the constrained optimization problem

        .. math::
            \text{min}_x ~ J(x)

        subject to

        .. math::
            l - l_0 &= 0 \\
            z(\varphi=0,\theta=0) - 0 &= 0

        using Lagrange multipliers and Newton's method. In the above,
        :math:`J(x) = \frac{1}{2}\mathbf r(x)^T \mathbf r(x)`, and :math:`\mathbf r(x)` contains
        the Boozer residuals at quadrature points :math:`1,\dots,n`.

        The final constraint is not necessary for stellarator symmetric surfaces as it is automatically
        satisfied by the stellarator symmetric surface parametrization.
        """
        s = self.surface
        if G is not None:
            xl = np.concatenate((s.get_dofs(), [iota, G], lm))
        else:
            xl = np.concatenate((s.get_dofs(), [iota], lm))
        val, dval = self.boozer_exact_constraints(xl, derivatives=1, optimize_G=G is not None)
        norm = np.linalg.norm(val)
        i = 0
        while i < maxiter and norm > tol:
            if s.stellsym:
                A = dval[:-1, :-1]
                b = val[:-1]
                dx = np.linalg.solve(A, b)
                if norm < 1e-9:  # iterative refinement for higher accuracy. TODO: cache LU factorisation
                    dx += np.linalg.solve(A, b-A@dx)
                xl[:-1] = xl[:-1] - dx
            else:
                dx = np.linalg.solve(dval, val)
                if norm < 1e-9:  # iterative refinement for higher accuracy. TODO: cache LU factorisation
                    dx += np.linalg.solve(dval, val-dval@dx)
                xl = xl - dx
            val, dval = self.boozer_exact_constraints(xl, derivatives=1, optimize_G=G is not None)
            norm = np.linalg.norm(val)
            i = i + 1

        if s.stellsym:
            lm = xl[-2]
        else:
            lm = xl[-2:]

        res = {
            "residual": val, "jacobian": dval, "iter": i, "success": norm <= tol, "lm": lm, "G": None,
        }
        if G is not None:
            s.set_dofs(xl[:-4])
            iota = xl[-4]
            G = xl[-3]
            res['G'] = G
        else:
            s.set_dofs(xl[:-3])
            iota = xl[-3]
        res['s'] = s
        res['iota'] = iota
        return res

    def solve_residual_equation_exactly_newton(self, tol=1e-10, maxiter=10, iota=0., G=None):
        """
        This function solves the Boozer Surface residual equation exactly.  For
        this to work, we need the right balance of quadrature points, degrees
        of freedom and constraints.  For this reason, this only works for
        surfaces of type SurfaceXYZTensorFourier right now.

        Given ntor, mpol, nfp and stellsym, the surface is expected to be
        created in the following way::

            phis = np.linspace(0, 1/nfp, 2*ntor+1, endpoint=False)
            thetas = np.linspace(0, 1, 2*mpol+1, endpoint=False)
            s = SurfaceXYZTensorFourier(
                mpol=mpol, ntor=ntor, stellsym=stellsym, nfp=nfp,
                quadpoints_phi=phis, quadpoints_theta=thetas)

        Or the following two are also possible in the stellsym case::

            phis = np.linspace(0, 1/nfp, 2*ntor+1, endpoint=False)
            thetas = np.linspace(0, 0.5, mpol+1, endpoint=False)

        or::

            phis = np.linspace(0, 1/(2*nfp), ntor+1, endpoint=False)
            thetas = np.linspace(0, 1, 2*mpol+1, endpoint=False)

        and then::

            s = SurfaceXYZTensorFourier(
                mpol=mpol, ntor=ntor, stellsym=stellsym, nfp=nfp,
                quadpoints_phi=phis, quadpoints_theta=thetas)

        For the stellsym case, there is some redundancy between dofs.  This is
        taken care of inside this function.

        In the non-stellarator-symmetric case, the surface has
        ``(2*ntor+1)*(2*mpol+1)`` many quadrature points and
        ``3*(2*ntor+1)*(2*mpol+1)`` many dofs.

        Equations:
            - Boozer residual in x, y, and z at all quadrature points
            - z(0, 0) = 0
            - label constraint (e.g. volume or flux)

        Unknowns:
            - Surface dofs
            - iota
            - G

        So we end up having ``3*(2*ntor+1)*(2*mpol+1) + 2`` equations and the
        same number of unknowns.

        In the stellarator-symmetric case, we have
        ``D = (ntor+1)*(mpol+1)+ ntor*mpol + 2*(ntor+1)*mpol + 2*ntor*(mpol+1)
        = 6*ntor*mpol + 3*ntor + 3*mpol + 1``
        many dofs in the surface. After calling ``surface.get_stellsym_mask()`` we have kicked out
        ``2*ntor*mpol + ntor + mpol``
        quadrature points, i.e. we have
        ``2*ntor*mpol + ntor + mpol + 1``
        quadrature points remaining. In addition we know that the x coordinate of the
        residual at phi=0=theta is also always satisfied. In total this
        leaves us with
        ``3*(2*ntor*mpol + ntor + mpol) + 2`` equations for the boozer residual, plus
        1 equation for the label,
        which is the same as the number of surface dofs + 2 extra unknowns
        given by iota and G.
        """
        if not self.need_to_run_code:
            return self.res

        from simsopt.geo.surfacexyztensorfourier import SurfaceXYZTensorFourier
        s = self.surface
        if not isinstance(s, SurfaceXYZTensorFourier):
            raise RuntimeError('Exact solution of Boozer Surfaces only supported for SurfaceXYZTensorFourier')

        # In the case of stellarator symmetry, some of the information is
        # redundant, since the coordinates at (-phi, -theta) are the same (up
        # to sign changes) to those at (phi, theta). In addition, for stellsym
        # surfaces and stellsym magnetic fields, the residual in the x
        # component is always satisfied at phi=theta=0, so we ignore that one
        # too. The mask object below is True for those parts of the residual
        # that we need to keep, and False for those that we ignore.
        m = s.get_stellsym_mask()
        mask = np.concatenate((m[..., None], m[..., None], m[..., None]), axis=2)
        if s.stellsym:
            mask[0, 0, 0] = False
        mask = mask.flatten()

        label = self.label
        if G is None:
            G = 2. * np.pi * np.sum(np.abs(self.bs.coil_currents)) * (4 * np.pi * 10**(-7) / (2 * np.pi))
        x = np.concatenate((s.get_dofs(), [iota, G]))
        i = 0
        r, J = boozer_surface_residual(s, iota, G, self.bs, derivatives=1)
        norm = 1e6
        while i < maxiter:
            if s.stellsym:
                b = np.concatenate((r[mask], [(label.J()-self.targetlabel)]))
            else:
                b = np.concatenate((r[mask], [(label.J()-self.targetlabel), s.gamma()[0, 0, 2]]))
            norm = np.linalg.norm(b)
            if norm <= tol:
                break
            if s.stellsym:
                J = np.vstack((
                    J[mask, :],
                    np.concatenate((label.dJ_by_dsurfacecoefficients(), [0., 0.])),
                ))
            else:
                J = np.vstack((
                    J[mask, :],
                    np.concatenate((label.dJ_by_dsurfacecoefficients(), [0., 0.])),
                    np.concatenate((s.dgamma_by_dcoeff()[0, 0, 2, :], [0., 0.]))
                ))
            dx = np.linalg.solve(J, b)
            dx += np.linalg.solve(J, b-J@dx)
            x -= dx
            s.set_dofs(x[:-2])
            iota = x[-2]
            G = x[-1]
            i += 1
            r, J = boozer_surface_residual(s, iota, G, self.bs, derivatives=1)

<<<<<<< HEAD
        if s.stellsym:
            J = np.vstack((
                J[mask, :],
                np.concatenate((label.dJ_by_dsurfacecoefficients(), [0., 0.])),
            ))
        else:
            J = np.vstack((
                J[mask, :],
                np.concatenate((label.dJ_by_dsurfacecoefficients(), [0., 0.])),
                np.concatenate((s.dgamma_by_dcoeff()[0, 0, 2, :], [0., 0.]))
            ))

        P, L, U = lu(J)
        res = {
            "residual": r, "jacobian": J, "iter": i, "success": norm <= tol, "G": G, "s": s, "iota": iota, "PLU": (P, L, U),
            "mask": mask, 'type': 'exact'
        }
        self.res = res
        self.need_to_run_code = False
        return res
   
    def as_dict(self) -> dict:
        d = {}
        d["@class"] = self.__class__.__name__
        d["@module"] = self.__class__.__module__
        d["bs"] = self.bs
        d["surface"] = self.surface
        
        # this needs to be rewritten so that labels are MSONable.  The problem
        # is that both BoozerSurface and BoozerSurface.label depend on the *same*
        # surface object.  So a naive implementation of as_dict and from_dict would
        # generate a label and BoozerSurface that depend on *separate* surface objects.

        if isinstance(self.label, Volume):
            d["label"] = "Volume"
        elif isinstance(self.label, Area):
            d["label"] = "Area"
        elif isinstance(self.label, ToroidalFlux):
            d["label"] = "ToroidalFlux"
        else:
            raise Exception("label not serializable yet")
        d["targetlabel"] = self.targetlabel
        return d
    
    @classmethod
    def from_dict(cls, d):
        decoder = MontyDecoder()
        bs = decoder.process_decoded(d["bs"])
        surf = decoder.process_decoded(d["surface"])
        label = decoder.process_decoded(d["label"])
        if label == "Volume":
            label = Volume(surf)
        elif label == "Area":
            label = Area(surf)
        elif label == "ToroidalFlux":
            from simsopt.field import BiotSavart
            bs_tf = BiotSavart(bs.coils)
            label = ToroidalFlux(surf, bs_tf)
        else:
            raise Exception("label not serializable yet")

        targetlabel = decoder.process_decoded(d["targetlabel"])
        return cls(bs, surf, label, targetlabel)
=======
        res = {"residual": r, "jacobian": J, "iter": i, "success": norm <= tol,
               "G": G, "s": s, "iota": iota}
        return res
>>>>>>> ef6b23dc
<|MERGE_RESOLUTION|>--- conflicted
+++ resolved
@@ -1,24 +1,14 @@
+from scipy.linalg import lu
+from simsopt.geo.surfaceobjectives import boozer_surface_residual, Area, Volume, ToroidalFlux
 from scipy.optimize import minimize, least_squares
 import numpy as np
-<<<<<<< HEAD
-from scipy.linalg import lu
-from simsopt.geo.surfaceobjectives import boozer_surface_residual, Area, Volume, ToroidalFlux
+from .._core.json import GSONDecoder, GSONable
 from simsopt._core.optimizable import Optimizable
-from monty.json import MontyDecoder
-=======
-
-from .surfaceobjectives import boozer_surface_residual
-from .._core.json import GSONDecoder, GSONable
->>>>>>> ef6b23dc
 
 __all__ = ['BoozerSurface']
 
 
-<<<<<<< HEAD
-class BoozerSurface(Optimizable):
-=======
-class BoozerSurface(GSONable):
->>>>>>> ef6b23dc
+class BoozerSurface(Optimizable, GSONable):
     r"""
     BoozerSurface and its associated methods can be used to compute the Boozer
     angles on a surface. It takes a Surface representation (e.g. SurfaceXYZFourier,
@@ -51,19 +41,16 @@
     """
 
     def __init__(self, biotsavart, surface, label, targetlabel):
+        self.name = id(self)
         Optimizable.__init__(self, depends_on=[biotsavart])
-        self.bs = biotsavart
+        self.biotsavart = biotsavart
         self.surface = surface
         self.label = label
         self.targetlabel = targetlabel
-<<<<<<< HEAD
         self.need_to_run_code = True
 
     def recompute_bell(self, parent=None):
         self.need_to_run_code = True
-=======
-        self.name = id(self)
->>>>>>> ef6b23dc
 
     def boozer_penalty_constraints(self, x, derivatives=0, constraint_weight=1., scalarize=True, optimize_G=False):
         r"""
@@ -99,11 +86,11 @@
 
         nsurfdofs = sdofs.size
         s = self.surface
-        bs = self.bs
+        biotsavart = self.biotsavart
 
         s.set_dofs(sdofs)
 
-        boozer = boozer_surface_residual(s, iota, G, bs, derivatives=derivatives)
+        boozer = boozer_surface_residual(s, iota, G, biotsavart, derivatives=derivatives)
 
         r = boozer[0]
 
@@ -184,11 +171,11 @@
             G = None
         lm = xl[-2:]
         s = self.surface
-        bs = self.bs
+        biotsavart = self.biotsavart
         s.set_dofs(sdofs)
         nsurfdofs = sdofs.size
 
-        boozer = boozer_surface_residual(s, iota, G, bs, derivatives=derivatives+1)
+        boozer = boozer_surface_residual(s, iota, G, biotsavart, derivatives=derivatives+1)
         r, J = boozer[0:2]
 
         dl = np.zeros((xl.shape[0]-2,))
@@ -524,10 +511,10 @@
 
         label = self.label
         if G is None:
-            G = 2. * np.pi * np.sum(np.abs(self.bs.coil_currents)) * (4 * np.pi * 10**(-7) / (2 * np.pi))
+            G = 2. * np.pi * np.sum(np.abs(self.biotsavart.coil_currents)) * (4 * np.pi * 10**(-7) / (2 * np.pi))
         x = np.concatenate((s.get_dofs(), [iota, G]))
         i = 0
-        r, J = boozer_surface_residual(s, iota, G, self.bs, derivatives=1)
+        r, J = boozer_surface_residual(s, iota, G, self.biotsavart, derivatives=1)
         norm = 1e6
         while i < maxiter:
             if s.stellsym:
@@ -555,9 +542,8 @@
             iota = x[-2]
             G = x[-1]
             i += 1
-            r, J = boozer_surface_residual(s, iota, G, self.bs, derivatives=1)
-
-<<<<<<< HEAD
+            r, J = boozer_surface_residual(s, iota, G, self.biotsavart, derivatives=1)
+
         if s.stellsym:
             J = np.vstack((
                 J[mask, :],
@@ -577,52 +563,4 @@
         }
         self.res = res
         self.need_to_run_code = False
-        return res
-   
-    def as_dict(self) -> dict:
-        d = {}
-        d["@class"] = self.__class__.__name__
-        d["@module"] = self.__class__.__module__
-        d["bs"] = self.bs
-        d["surface"] = self.surface
-        
-        # this needs to be rewritten so that labels are MSONable.  The problem
-        # is that both BoozerSurface and BoozerSurface.label depend on the *same*
-        # surface object.  So a naive implementation of as_dict and from_dict would
-        # generate a label and BoozerSurface that depend on *separate* surface objects.
-
-        if isinstance(self.label, Volume):
-            d["label"] = "Volume"
-        elif isinstance(self.label, Area):
-            d["label"] = "Area"
-        elif isinstance(self.label, ToroidalFlux):
-            d["label"] = "ToroidalFlux"
-        else:
-            raise Exception("label not serializable yet")
-        d["targetlabel"] = self.targetlabel
-        return d
-    
-    @classmethod
-    def from_dict(cls, d):
-        decoder = MontyDecoder()
-        bs = decoder.process_decoded(d["bs"])
-        surf = decoder.process_decoded(d["surface"])
-        label = decoder.process_decoded(d["label"])
-        if label == "Volume":
-            label = Volume(surf)
-        elif label == "Area":
-            label = Area(surf)
-        elif label == "ToroidalFlux":
-            from simsopt.field import BiotSavart
-            bs_tf = BiotSavart(bs.coils)
-            label = ToroidalFlux(surf, bs_tf)
-        else:
-            raise Exception("label not serializable yet")
-
-        targetlabel = decoder.process_decoded(d["targetlabel"])
-        return cls(bs, surf, label, targetlabel)
-=======
-        res = {"residual": r, "jacobian": J, "iter": i, "success": norm <= tol,
-               "G": G, "s": s, "iota": iota}
-        return res
->>>>>>> ef6b23dc
+        return res