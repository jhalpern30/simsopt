--- conflicted
+++ resolved
@@ -555,12 +555,8 @@
             xl = np.concatenate((s.get_dofs(), [iota, G], lm))
         else:
             xl = np.concatenate((s.get_dofs(), [iota], lm))
-<<<<<<< HEAD
         val, dval = self.boozer_exact_constraints(xl, derivatives=1, optimize_G=G is not None, weighting=weighting, reg=reg)
-=======
-
-        val, dval = self.boozer_exact_constraints(xl, derivatives=1, optimize_G=G is not None, weighting=weighting)
->>>>>>> 3a91c329
+
         norm = np.linalg.norm(val, ord=np.inf)
         print(np.linalg.norm(val, ord=np.inf), np.linalg.cond(dval[:-1, :-1]), flush=True)
         i = 0
@@ -586,11 +582,7 @@
             val, dval = self.boozer_exact_constraints(xl, derivatives=1, optimize_G=G is not None, weighting=weighting, reg=reg)
             norm = np.linalg.norm(val, ord=np.inf)
             i = i + 1
-<<<<<<< HEAD
             print(np.linalg.norm(val, ord=np.inf), np.linalg.cond(dval[:-1, :-1]), flush=True)
-=======
-            print(norm)
->>>>>>> 3a91c329
 
         if s.stellsym:
             lm = xl[-2]
