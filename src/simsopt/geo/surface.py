import abc

import numpy as np
from monty.json import MSONable, MontyDecoder

try:
    from pyevtk.hl import gridToVTK
except ImportError:
    gridToVTK = None

import simsoptpp as sopp
from .._core.optimizable import Optimizable
from ..util.dev import SimsoptRequires
from .plot import fix_matplotlib_3d


class Surface(Optimizable):
    r"""
    ``Surface`` is a base class for various representations of toroidal
    surfaces in simsopt.

    A ``Surface`` is modelled as a function
    :math:`\Gamma:[0, 1] \times [0, 1] \to R^3` and is evaluated at
    quadrature points :math:`\{\phi_1, \ldots, \phi_{n_\phi}\}\times\{\theta_1, \ldots, \theta_{n_\theta}\}`.
    """

    # Options for the 'range' parameter for setting quadpoints_phi:
    RANGE_FULL_TORUS = "full torus"
    RANGE_FIELD_PERIOD = "field period"
    RANGE_HALF_PERIOD = "half period"

    def __init__(self, **kwargs):
        Optimizable.__init__(self, **kwargs)

    def get_quadpoints(quadpoints_phi=None,
                       quadpoints_theta=None,
                       range=RANGE_FULL_TORUS,
                       nphi=None,
                       ntheta=None,
                       nfp=1):
        r"""
        This function is used to set the theta and phi grid points for Surface subclasses.
        It is typically called in the constructor of each Surface subclass.

        For more information about the arguments ``nphi``, ``ntheta``,
        ``range``, ``quadpoints_phi``, and ``quadpoints_theta``, see the
        general documentation on :ref:`surfaces`.

        Args:
            nfp: The number of field periods.
            nphi: Number of grid points :math:`\phi_j` in the toroidal angle :math:`\phi`.
            ntheta: Number of grid points :math:`\theta_j` in the toroidal angle :math:`\theta`.
            range: Toroidal extent of the :math:`\phi` grid.
              Set to ``"full torus"`` (or equivalently ``Surface.RANGE_FULL_TORUS``)
              to generate points up to 1 (with no point at 1).
              Set to ``"field period"`` (or equivalently ``Surface.RANGE_FIELD_PERIOD``)
              to generate points up to :math:`1/n_{fp}` (with no point at :math:`1/n_{fp}`).
              Set to ``"half period"`` (or equivalently ``Surface.RANGE_HALF_PERIOD``)
              to generate points up to :math:`1/(2 n_{fp})`, with all grid points shifted by half
              of the grid spacing in order to provide spectral convergence of integrals.
              If ``quadpoints_phi`` is specified, ``range`` is irrelevant.
            quadpoints_phi: Set this to a list or 1D array to set the :math:`\phi_j` grid points directly.
            quadpoints_theta: Set this to a list or 1D array to set the :math:`\theta_j` grid points directly.

        Returns:
            Tuple containing

            - **quadpoints_phi**: List of grid points :math:`\phi_j`.
            - **quadpoints_theta**: List of grid points :math:`\theta_j`.
        """
        # Handle theta:
        if (quadpoints_theta is not None) and (ntheta is not None):
            raise ValueError("quadpoints_theta and ntheta cannot both be specified")
        if (quadpoints_theta is None) and (ntheta is None):
            # Neither is specified, so use a default:
            ntheta = 62
        if quadpoints_theta is None:
            quadpoints_theta = np.linspace(0.0, 1.0, ntheta, endpoint=False)

        # Handle phi:
        if (quadpoints_phi is not None) and (nphi is not None):
            raise ValueError("quadpoints_phi and nphi cannot both be specified")
        if (quadpoints_phi is None) and (nphi is None):
            # Neither is specified, so use a default:
            nphi = 61
        if quadpoints_phi is None:
            if range == Surface.RANGE_FULL_TORUS:
                quadpoints_phi = np.linspace(0.0, 1.0, nphi, endpoint=False)
            elif range == Surface.RANGE_FIELD_PERIOD:
                quadpoints_phi = np.linspace(0.0, 1.0 / nfp, nphi, endpoint=False)
            elif range == Surface.RANGE_HALF_PERIOD:
                quadpoints_phi = np.linspace(0.0, 0.5 / nfp, nphi, endpoint=False)
                # Shift by half of the grid spacing:
                dphi = quadpoints_phi[1] - quadpoints_phi[0]
                quadpoints_phi += 0.5 * dphi
            else:
                raise ValueError("Invalid setting for range")

        return list(quadpoints_phi), list(quadpoints_theta)

    def plot(self, engine="matplotlib", ax=None, show=True, close=False, axis_equal=True,
             plot_normal=False, plot_derivative=False, wireframe=True, **kwargs):
        """
        Plot the surface in 3D using matplotlib/mayavi/plotly. 

        Args:
            engine: Selects the graphics engine. Currently supported options are ``"matplotlib"`` (default),
              ``"mayavi"``, and ``"plotly"``.
            ax: The figure/axis to be plotted on. This argument is useful when plotting multiple
              objects on the same axes. If equal to the default ``None``, a new axis will be created.
            show: Whether to call the ``show()`` function of the graphics engine.
              Should be set to ``False`` if more objects will be plotted on the same axes.
            close: Whether to close the seams in the surface where the angles jump back to 0.
            axis_equal: For matplotlib, whether to adjust the scales of the x, y, and z axes so
              distances in each direction appear equal.
            plot_normal: Whether to plot the surface normal vectors. Only implemented for mayavi.
            plot_derivative: Whether to plot the surface derivatives. Only implemented for mayavi.
            wireframe: Whether to plot the wireframe in Mayavi.
            kwargs: Any additional arguments to pass to the plotting function, like ``color='r'``.

        Note: the ``ax`` and ``show`` parameters can be used to plot more than one surface:

        .. code-block::

            ax = surface1.plot(show=False)
            ax = surface2.plot(ax=ax, show=False)
            surface3.plot(ax=ax, show=True)

        Returns:
            An axis which could be passed to a further call to the graphics engine
            so multiple objects are shown together.
        """
        gamma = self.gamma()

        if plot_derivative:
            dg1 = 0.05 * self.gammadash1()
            dg2 = 0.05 * self.gammadash2()
        else:
            # No need to calculate derivatives.
            dg1 = np.array([[[1.0]]])
            dg2 = np.array([[[1.0]]])

        if plot_normal:
            normal = 0.005 * self.normal()
        else:
            # No need to calculate the normal
            normal = np.array([[[1.0]]])

        if close:
            # Always close in theta:
            gamma = np.concatenate((gamma, gamma[:, :1, :]), axis=1)
            dg1 = np.concatenate((dg1, dg1[:, :1, :]), axis=1)
            dg2 = np.concatenate((dg2, dg2[:, :1, :]), axis=1)
            normal = np.concatenate((normal, normal[:, :1, :]), axis=1)

            # Only close in phi if range == 'full torus':
            dphi = self.quadpoints_phi[1] - self.quadpoints_phi[0]
            if 1 - self.quadpoints_phi[-1] < 1.1 * dphi:
                gamma = np.concatenate((gamma, gamma[:1, :, :]), axis=0)
                dg1 = np.concatenate((dg1, dg1[:1, :, :]), axis=0)
                dg2 = np.concatenate((dg2, dg2[:1, :, :]), axis=0)
                normal = np.concatenate((normal, normal[:1, :, :]), axis=0)

        if engine == "matplotlib":
            # plot in matplotlib.pyplot
            import matplotlib.pyplot as plt

            if ax is None or ax.name != "3d":
                fig = plt.figure()
                ax = fig.add_subplot(111, projection="3d")
            ax.plot_surface(gamma[:, :, 0], gamma[:, :, 1], gamma[:, :, 2], **kwargs)
            if axis_equal:
                fix_matplotlib_3d(ax)
            if show:
                plt.show()

        elif engine == "mayavi":
            # plot 3D surface in mayavi.mlab
            from mayavi import mlab

            mlab.mesh(gamma[:, :, 0], gamma[:, :, 1], gamma[:, :, 2], **kwargs)
            if wireframe:
                mlab.mesh(gamma[:, :, 0], gamma[:, :, 1], gamma[:, :, 2], representation='wireframe', color=(0, 0, 0), opacity=0.5)

            if plot_derivative:
                mlab.quiver3d(gamma[:, :, 0], gamma[:, :, 1], gamma[:, :, 2], dg1[:, :, 0], dg1[:, :, 1], dg1[:, :, 2])
                mlab.quiver3d(gamma[:, :, 0], gamma[:, :, 1], gamma[:, :, 2], dg2[:, :, 0], dg2[:, :, 1], dg2[:, :, 2])
            if plot_normal:
                mlab.quiver3d(gamma[:, :, 0], gamma[:, :, 1], gamma[:, :, 2], normal[:, :, 0], normal[:, :, 1], normal[:, :, 2])
            if show:
                mlab.show()

        elif engine == "plotly":
            # plot in plotly
            import plotly.graph_objects as go

            if "color" in list(kwargs.keys()):
                color = kwargs["color"]
                del kwargs["color"]
                kwargs["colorscale"] = [[0, color], [1, color]]
            # for plotly, ax is actually the figure
            if ax is None:
                ax = go.Figure()
            ax.add_trace(go.Surface(x=gamma[:, :, 0], y=gamma[:, :, 1], z=gamma[:, :, 2], **kwargs))
            ax.update_layout(scene_aspectmode="data")
            if show:
                ax.show()
        else:
            raise ValueError("Invalid engine option! Please use one of {matplotlib, mayavi, plotly}.")
        return ax

    @SimsoptRequires(gridToVTK is not None, "to_vtk method requires pyevtk module")
    def to_vtk(self, filename, extra_data=None):
        """
        Export the surface to a VTK format file, which can be read with
        Paraview. This function requires the ``pyevtk`` python
        package, which can be installed using ``pip install pyevtk``.

        Args:
            filename: Name of the file to write
            extra_data: An optional data field on the surface, which can be associated with a colormap in Paraview.
        """
        g = self.gamma()
        ntor = g.shape[0]
        npol = g.shape[1]
        x = self.gamma()[:, :, 0].reshape((1, ntor, npol)).copy()
        y = self.gamma()[:, :, 1].reshape((1, ntor, npol)).copy()
        z = self.gamma()[:, :, 2].reshape((1, ntor, npol)).copy()
        n = self.normal().reshape((1, ntor, npol, 3))
        dphi = self.gammadash1().reshape((1, ntor, npol, 3))
        dtheta = self.gammadash2().reshape((1, ntor, npol, 3))
        contig = np.ascontiguousarray
        pointData = {
            "dphi x dtheta": (contig(n[..., 0]), contig(n[..., 1]), contig(n[..., 2])),
            "dphi": (contig(dphi[..., 0]), contig(dphi[..., 1]), contig(dphi[..., 2])),
            "dtheta": (contig(dtheta[..., 0]), contig(dtheta[..., 1]), contig(dtheta[..., 2])),
        }
        if extra_data is not None:
            pointData = {**pointData, **extra_data}

        gridToVTK(filename, x, y, z, pointData=pointData)

    @abc.abstractmethod
    def to_RZFourier(self):
        """
        Return a :obj:`simsopt.geo.surfacerzfourier.SurfaceRZFourier` instance
        corresponding to the shape of this surface. All subclasses should
        implement this abstract method.
        """
        raise NotImplementedError

    def cross_section(self, phi, thetas=None):
        """
        This function takes in a cylindrical angle :math:`\phi` and returns the cross
        section of the surface in that plane evaluated at `thetas`. This is
        done using the method of bisection.
        This function takes in a cylindrical angle :math:`\phi` and returns
        the cross section of the surface in that plane evaluated at `thetas`.
        This is done using the method of bisection.

        This function assumes that the surface intersection with the plane is a
        single curve.
        """

        # phi is assumed to be between [-pi, pi], so if it does not lie on that interval
        # we shift it by multiples of 2pi until it does
        phi = phi - np.sign(phi) * np.floor(np.abs(phi) / (2*np.pi)) * (2. * np.pi)
        if phi > np.pi:
            phi = phi - 2. * np.pi
        if phi < -np.pi:
            phi = phi + 2. * np.pi

        # varphi are the search intervals on which we look for the cross section in
        # at constant cylindrical phi
        # The cross section is sampled at a number of points (theta_resolution) poloidally.
        varphi = np.asarray([0., 0.5, 1.0])

        if thetas is None:
            theta = np.asarray(self.quadpoints_theta)
        elif isinstance(thetas, np.ndarray):
            theta = thetas
        elif isinstance(thetas, int):
            theta = np.linspace(0, 1, thetas, endpoint=False)
        else:
            raise NotImplementedError('Need to pass int or 1d np.array to thetas')

        varphigrid, thetagrid = np.meshgrid(varphi, theta)
        varphigrid = varphigrid.T
        thetagrid = thetagrid.T

        # sample the surface at the varphi and theta points
        gamma = np.zeros((varphigrid.shape[0], varphigrid.shape[1], 3))
        self.gamma_lin(gamma, varphigrid.flatten(), thetagrid.flatten())

        # compute the cylindrical phi coordinate of each sampled point on the surface
        cyl_phi = np.arctan2(gamma[:, :, 1], gamma[:, :, 0])

        # reorder varphi, theta with respect to increasing cylindrical phi
        idx = np.argsort(cyl_phi, axis=0)
        cyl_phi = np.take_along_axis(cyl_phi, idx, axis=0)
        varphigrid = np.take_along_axis(varphigrid, idx, axis=0)

        # In case the target cylindrical angle "phi" lies above the first row or below the last row,
        # we must concatenate the lower row above the top row and the top row below the lower row.
        # This is allowable since the data in the matrices are periodic
        cyl_phi = np.concatenate((cyl_phi[-1, :][None, :]-2.*np.pi, cyl_phi, cyl_phi[0, :][None, :]+2.*np.pi), axis=0)
        varphigrid = np.concatenate((varphigrid[-1, :][None, :]-1., varphigrid, varphigrid[0, :][None, :]+1.), axis=0)

        # ensure that varphi does not have massive jumps.
        diff = varphigrid[1:]-varphigrid[:-1]
        pinc = np.abs(diff+1) < np.abs(diff)
        minc = np.abs(diff-1) < np.abs(diff)
        inc = pinc.astype(int) - minc.astype(int)
        prefix_sum = np.cumsum(inc, axis=0)
        varphigrid[1:] = varphigrid[1:] + prefix_sum

        # find the subintervals in varphi on which the desired cross section lies.
        # if idx_right == 0, then the subinterval must be idx_left = 0 and idx_right = 1
        idx_right = np.argmax(phi <= cyl_phi, axis=0)
        idx_right = np.where(idx_right == 0, 1, idx_right)
        idx_left = idx_right-1

        varphi_left = varphigrid[idx_left, np.arange(idx_left.size)]
        varphi_right = varphigrid[idx_right, np.arange(idx_right.size)]
        cyl_phi_left = cyl_phi[idx_left, np.arange(idx_left.size)]
        cyl_phi_right = cyl_phi[idx_right, np.arange(idx_right.size)]

        # this function converts varphi to cylindrical phi, ensuring that the returned angle
        # lies between left_bound and right_bound.
        def varphi2phi(varphi_in, left_bound, right_bound):
            gamma = np.zeros((varphi_in.size, 3))
            self.gamma_lin(gamma, varphi_in, theta)
            phi = np.arctan2(gamma[:, 1], gamma[:, 0])
            pinc = (phi < left_bound).astype(int)
            minc = (phi > right_bound).astype(int)
            phi = phi + 2.*np.pi * (pinc - minc)
            return phi

        def bisection(phia, a, phic, c):
            err = 1.
            while err > 1e-13:
                b = (a + c)/2.
                phib = varphi2phi(b, phia, phic)

                flag = (phib - phi) * (phic - phi) > 0
                # if flag is true,  then root lies on interval [a,b)
                # if flag is false, then root lies on interval [b,c]
                phia = np.where(flag, phia, phib)
                phic = np.where(flag, phib, phic)
                a = np.where(flag, a, b)
                c = np.where(flag, b, c)
                err = np.max(np.abs(a-c))
            b = (a + c)/2.
            return b
        # bisect cyl_phi to compute the cross section
        sol = bisection(cyl_phi_left, varphi_left, cyl_phi_right, varphi_right)
        cross_section = np.zeros((sol.size, 3))
        self.gamma_lin(cross_section, sol, theta)
        return cross_section

    def aspect_ratio(self):
        r"""
        Note: cylindrical coordinates are :math:`(R, \phi, Z)`, where
        :math:`\phi \in [-\pi,\pi)` and the angles that parametrize the
        surface are :math:`(\varphi, \theta) \in [0,1)^2`
        For a given surface, this function computes its aspect ratio using
        the VMEC definition:

        .. math::
            AR = R_{\text{major}} / R_{\text{minor}}

        where

        .. math::
            R_{\text{minor}} &= \sqrt{ \overline{A} / \pi } \\
            R_{\text{major}} &= \frac{V}{2 \pi^2  R_{\text{minor}}^2}

        and :math:`V` is the volume enclosed by the surface, and
        :math:`\overline{A}` is the average cross sectional area.
        The main difficult part of this calculation is the mean cross
        sectional area.  This is given by the integral

        .. math::
            \overline{A} = \frac{1}{2\pi} \int_{S_{\phi}} ~dS ~d\phi

        where :math:`S_\phi` is the cross section of the surface at the
        cylindrical angle :math:`\phi`.
        Note that :math:`\int_{S_\phi} ~dS` can be rewritten as a line integral

        .. math::
            \int_{S_\phi}~dS &= \int_{S_\phi} ~dR dZ \\
            &= \int_{\partial S_\phi}  [R,0] \cdot \mathbf n/\|\mathbf n\| ~dl \\
            &= \int^1_{0} R \frac{\partial Z}{\partial \theta}~d\theta

        where :math:`\mathbf n = [n_R, n_Z] = [\partial Z/\partial \theta, -\partial R/\partial \theta]`
        is the outward pointing normal.

        Consider the surface in cylindrical coordinates terms of its angles
        :math:`[R(\varphi,\theta), \phi(\varphi,\theta), Z(\varphi,\theta)]`.
        The boundary of the cross section :math:`\partial S_\phi` is given
        by the points :math:`\theta\rightarrow[R(\varphi(\phi,\theta),\theta),\phi,
        Z(\varphi(\phi,\theta),\theta)]` for fixed :math:`\phi`. The cross
        sectional area of :math:`S_\phi` becomes

        .. math::
            \int^{1}_{0} R(\varphi(\phi,\theta),\theta)
            \frac{\partial}{\partial \theta}[Z(\varphi(\phi,\theta),\theta)] ~d\theta

        Now, substituting this into the formula for the mean cross sectional
        area, we have

        .. math::
            \overline{A} = \frac{1}{2\pi}\int^{\pi}_{-\pi}\int^{1}_{0} R(\varphi(\phi,\theta),\theta)
                \frac{\partial}{\partial \theta}[Z(\varphi(\phi,\theta),\theta)] ~d\theta ~d\phi

        Instead of integrating over cylindrical :math:`\phi`, let's complete
        the change of variables and integrate over :math:`\varphi` using the
        mapping:

        .. math::
            [\phi,\theta] \leftarrow [\text{atan2}(y(\varphi,\theta), x(\varphi,\theta)), \theta]

        After the change of variables, the integral becomes:

        .. math::
            \overline{A} = \frac{1}{2\pi}\int^{1}_{0}\int^{1}_{0} R(\varphi,\theta) \left[\frac{\partial Z}{\partial \varphi}
            \frac{\partial \varphi}{d \theta} + \frac{\partial Z}{\partial \theta} \right] \text{det} J ~d\theta ~d\varphi

        where :math:`\text{det}J` is the determinant of the mapping's Jacobian.

        """

        xyz = self.gamma()
        x2y2 = xyz[:, :, 0]**2 + xyz[:, :, 1]**2
        dgamma1 = self.gammadash1()
        dgamma2 = self.gammadash2()

        # compute the average cross sectional area
        J = np.zeros((xyz.shape[0], xyz.shape[1], 2, 2))
        J[:, :, 0, 0] = (xyz[:, :, 0] * dgamma1[:, :, 1] - xyz[:, :, 1] * dgamma1[:, :, 0])/x2y2
        J[:, :, 0, 1] = (xyz[:, :, 0] * dgamma2[:, :, 1] - xyz[:, :, 1] * dgamma2[:, :, 0])/x2y2
        J[:, :, 1, 0] = 0.
        J[:, :, 1, 1] = 1.

        detJ = np.linalg.det(J)
        Jinv = np.linalg.inv(J)

        dZ_dtheta = dgamma1[:, :, 2] * Jinv[:, :, 0, 1] + dgamma2[:, :, 2] * Jinv[:, :, 1, 1]
        mean_cross_sectional_area = np.abs(np.mean(np.sqrt(x2y2) * dZ_dtheta * detJ))/(2 * np.pi)

        R_minor = np.sqrt(mean_cross_sectional_area / np.pi)
        R_major = np.abs(self.volume()) / (2. * np.pi**2 * R_minor**2)

        AR = R_major/R_minor
        return AR

    def arclength_poloidal_angle(self):
        """
        Computes poloidal angle based on arclenth along magnetic surface at
        constant phi. The resulting angle is in the range [0,1]. This is required
        for evaluating the adjoint shape gradient for free-boundary calculations.

        Returns:
            2d array of shape ``(numquadpoints_phi, numquadpoints_theta)``
            containing the arclength poloidal angle
        """
        gamma = self.gamma()
        X = gamma[:, :, 0]
        Y = gamma[:, :, 1]
        Z = gamma[:, :, 2]
        R = np.sqrt(X**2 + Y**2)

        theta_arclength = np.zeros_like(gamma[:, :, 0])
        nphi = len(theta_arclength[:, 0])
        ntheta = len(theta_arclength[0, :])
        for iphi in range(nphi):
            for itheta in range(1, ntheta):
                dr = np.sqrt((R[iphi, itheta] - R[iphi, itheta-1])**2
                             + (Z[iphi, itheta] - Z[iphi, itheta-1])**2)
                theta_arclength[iphi, itheta] = \
                    theta_arclength[iphi, itheta-1] + dr
            dr = np.sqrt((R[iphi, 0] - R[iphi, -1])**2
                         + (Z[iphi, 0] - Z[iphi, -1])**2)
            L = theta_arclength[iphi, -1] + dr
            theta_arclength[iphi, :] = theta_arclength[iphi, :]/L
        return theta_arclength

    def interpolate_on_arclength_grid(self, function, theta_evaluate):
        """
        Interpolate function onto the theta_evaluate grid in the arclength
        poloidal angle. This is required for evaluating the adjoint shape gradient
        for free-boundary calculations.

        Returns:
            function_interpolated: 2d array (numquadpoints_phi,numquadpoints_theta)
                defining interpolated function on arclength angle along curve
                at constant phi
        """
        from scipy import interpolate

        theta_arclength = self.arclength_poloidal_angle()
        function_interpolated = np.zeros_like(function)
        nphi = len(theta_arclength[:, 0])
        for iphi in range(nphi):
            f = interpolate.InterpolatedUnivariateSpline(
                theta_arclength[iphi, :], function[iphi, :])
            function_interpolated[iphi, :] = f(theta_evaluate[iphi, :])

        return function_interpolated

    def as_dict(self) -> dict:
        d = super().as_dict()
<<<<<<< HEAD
        # d = {}
        # d["@module"] = self.__class__.__module__
        # d["@class"] = self.__class__.__name__
=======
>>>>>>> 5d3fb4fb
        d["nfp"] = self.nfp
        d["quadpoints_phi"] = list(self.quadpoints_phi)
        d["quadpoints_theta"] = list(self.quadpoints_theta)
        return d


def signed_distance_from_surface(xyz, surface):
    """
    Compute the signed distances from points ``xyz`` to a surface.  The sign is
    positive for points inside the volume surrounded by the surface.
    """
    gammas = surface.gamma().reshape((-1, 3))
    from scipy.spatial import KDTree
    tree = KDTree(gammas)
    _, mins = tree.query(xyz, k=1)  # find closest points on the surface

    n = surface.unitnormal().reshape((-1, 3))
    nmins = n[mins]
    gammamins = gammas[mins]

    # Now that we have found the closest node, we approximate the surface with
    # a plane through that node with the appropriate normal and then compute
    # the distance from the point to that plane
    # https://stackoverflow.com/questions/55189333/how-to-get-distance-from-point-to-plane-in-3d
    mindist = np.sum((xyz-gammamins) * nmins, axis=1)

    a_point_in_the_surface = np.mean(surface.gamma()[0, :, :], axis=0)
    sign_of_interiorpoint = np.sign(np.sum((a_point_in_the_surface-gammas[0, :])*n[0, :]))

    signed_dists = mindist * sign_of_interiorpoint
    return signed_dists


class SurfaceClassifier():
    r"""
    Takes in a toroidal surface and constructs an interpolant of the signed distance function
    :math:`f:R^3\to R` that is positive inside the volume contained by the surface,
    (approximately) zero on the surface, and negative outisde the volume contained by the surface.
    """

    def __init__(self, surface, p=1, h=0.05):
        """
        Args:
            surface: the surface to contruct the distance from.
            p: degree of the interpolant
            h: grid resolution of the interpolant
        """
        gammas = surface.gamma()
        r = np.linalg.norm(gammas[:, :, :2], axis=2)
        z = gammas[:, :, 2]
        rmin = max(np.min(r) - 0.1, 0.)
        rmax = np.max(r) + 0.1
        zmin = np.min(z) - 0.1
        zmax = np.max(z) + 0.1

        self.zrange = (zmin, zmax)
        self.rrange = (rmin, rmax)

        nr = int((self.rrange[1]-self.rrange[0])/h)
        nphi = int(2*np.pi/h)
        nz = int((self.zrange[1]-self.zrange[0])/h)

        def fbatch(rs, phis, zs):
            xyz = np.zeros((len(rs), 3))
            xyz[:, 0] = rs * np.cos(phis)
            xyz[:, 1] = rs * np.sin(phis)
            xyz[:, 2] = zs
            return list(signed_distance_from_surface(xyz, surface))

        rule = sopp.UniformInterpolationRule(p)
        self.dist = sopp.RegularGridInterpolant3D(
            rule, [rmin, rmax, nr], [0., 2*np.pi, nphi], [zmin, zmax, nz], 1, True)
        self.dist.interpolate_batch(fbatch)

    def evaluate_xyz(self, xyz):
        rphiz = np.zeros_like(xyz)
        rphiz[:, 0] = np.linalg.norm(xyz[:, :2], axis=1)
        rphiz[:, 1] = np.mod(np.arctan2(xyz[:, 1], xyz[:, 0]), 2*np.pi)
        rphiz[:, 2] = xyz[:, 2]
        # initialize to -1 since the regular grid interpolant will just keep
        # that value when evaluated outside of bounds
        d = -np.ones((xyz.shape[0], 1))
        self.dist.evaluate_batch(rphiz, d)
        return d

    def evaluate_rphiz(self, rphiz):
        # initialize to -1 since the regular grid interpolant will just keep
        # that value when evaluated outside of bounds
        d = -np.ones((rphiz.shape[0], 1))
        self.dist.evaluate_batch(rphiz, d)
        return d

    @SimsoptRequires(gridToVTK is not None,
                     "to_vtk method requires pyevtk module")
    def to_vtk(self, filename, h=0.01):

        nr = int((self.rrange[1]-self.rrange[0])/h)
        nphi = int(2*np.pi/h)
        nz = int((self.zrange[1]-self.zrange[0])/h)
        rs = np.linspace(self.rrange[0], self.rrange[1], nr)
        phis = np.linspace(0, 2*np.pi, nphi)
        zs = np.linspace(self.zrange[0], self.zrange[1], nz)

        R, Phi, Z = np.meshgrid(rs, phis, zs)
        X = R * np.cos(Phi)
        Y = R * np.sin(Phi)
        Z = Z

        RPhiZ = np.zeros((R.size, 3))
        RPhiZ[:, 0] = R.flatten()
        RPhiZ[:, 1] = Phi.flatten()
        RPhiZ[:, 2] = Z.flatten()
        vals = -np.ones((R.size, 1))
        self.dist.evaluate_batch(RPhiZ, vals)
        vals = vals.reshape(R.shape)
        gridToVTK(filename, X, Y, Z, pointData={"levelset": vals})


class SurfaceScaled(Optimizable):
    """
    Allows you to take any Surface class and scale the dofs. This is
    useful for stage-1 optimization.
    """

    def __init__(self, surf, scale_factors):
        self.surf = surf
        self.scale_factors = scale_factors
        super().__init__(x0=surf.x / scale_factors, names=surf.local_dof_names)

    def recompute_bell(self, parent=None):
        self.surf.local_full_x = self.local_full_x * self.scale_factors

    def to_RZFourier(self):
        return self.surf.to_RZFourier()

    def update_fixed(self):
        """
        Copy the fixed status from self.surf to self.
        """
        for j, is_free in enumerate(self.surf.local_dofs_free_status):
            if is_free:
                self.unfix(j)
            else:
                self.fix(j)

    def as_dict(self) -> dict:
        return MSONable.as_dict(self)

    @classmethod
    def from_dict(cls, d):
<<<<<<< HEAD
        surf = MontyDecoder.process_decoded(d["surf"])
        return cls(surf, d["scale_factors"])
=======
        decoder = MontyDecoder()
        surf = decoder.process_decoded(d["surf"])
        scale_factors = decoder.process_decoded(d["scale_factors"])
        return cls(surf, scale_factors)
>>>>>>> 5d3fb4fb


def best_nphi_over_ntheta(surf):
    """
    Given a surface, estimate the ratio of ``nphi / ntheta`` that
    minimizes the mesh anisotropy. This is useful for improving speed
    and accuracy of the virtual casing calculation. The result refers
    to the number of grid points in ``phi`` covering the full torus,
    not just one field period or half a field period. The input
    surface need not have ``range=="full torus"`` however; any
    ``range`` will work.

    The result of this function will depend somewhat on the quadrature
    points of the input surface, but the dependence should be weak.

    Args:
        surf: A surface object.

    Returns:
        float with the best ratio ``nphi / ntheta``.
    """
    gammadash1 = np.linalg.norm(surf.gammadash1(), axis=2)
    gammadash2 = np.linalg.norm(surf.gammadash2(), axis=2)
    ratio = gammadash1 / gammadash2
    return np.sqrt(np.max(ratio) / np.max(1 / ratio))
<|MERGE_RESOLUTION|>--- conflicted
+++ resolved
@@ -510,12 +510,6 @@
 
     def as_dict(self) -> dict:
         d = super().as_dict()
-<<<<<<< HEAD
-        # d = {}
-        # d["@module"] = self.__class__.__module__
-        # d["@class"] = self.__class__.__name__
-=======
->>>>>>> 5d3fb4fb
         d["nfp"] = self.nfp
         d["quadpoints_phi"] = list(self.quadpoints_phi)
         d["quadpoints_theta"] = list(self.quadpoints_theta)
@@ -666,15 +660,10 @@
 
     @classmethod
     def from_dict(cls, d):
-<<<<<<< HEAD
-        surf = MontyDecoder.process_decoded(d["surf"])
-        return cls(surf, d["scale_factors"])
-=======
         decoder = MontyDecoder()
         surf = decoder.process_decoded(d["surf"])
         scale_factors = decoder.process_decoded(d["scale_factors"])
         return cls(surf, scale_factors)
->>>>>>> 5d3fb4fb
 
 
 def best_nphi_over_ntheta(surf):
