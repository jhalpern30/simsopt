--- conflicted
+++ resolved
@@ -71,36 +71,144 @@
     return xyz_inits_full, v_inits, rgs
 
 
-<<<<<<< HEAD
-def trace_particles_boozer(field: BoozerMagneticField,
-                           stz_inits: RealArray,  # NDArray[Float],
-                           parallel_speeds: RealArray,  # NDArray[Float],
-                           tmax=1e-4,
-                           mass=ALPHA_PARTICLE_MASS, charge=ALPHA_PARTICLE_CHARGE, Ekin=FUSION_ALPHA_PARTICLE_ENERGY,
-                           tol=1e-9, comm=None, zetas=[], stopping_criteria=[], mode='gc_vac', forget_exact_path=False, solveSympl=False):
-=======
-def parallel_loop_bounds(comm, n):
-    """
-    Split up an array [0, 1, ..., n-1] across an mpi communicator.  Example: n
-    = 8, comm with size=2 will return (0, 4) on core 0, (4, 8) on core 1,
-    meaning that the array is split up as [0, 1, 2, 3] + [4, 5, 6, 7].
-    """
-
-    if comm is None:
-        return 0, n
-    else:
-        size = comm.size
-        idxs = [i*n//size for i in range(size+1)]
-        assert idxs[0] == 0
-        assert idxs[-1] == n
-        return idxs[comm.rank], idxs[comm.rank+1]
-
-def trace_particles_boozer_perturbed(field: BoozerMagneticField, stz_inits: NDArray[Float],
-                           parallel_speeds: NDArray[Float], mus: NDArray[Float], tmax=1e-4,
+def trace_particles_boozer_perturbed(field: BoozerMagneticField, stz_inits: RealArray,
+                           parallel_speeds: RealArray, mus: RealArray, tmax=1e-4,
                            mass=ALPHA_PARTICLE_MASS, charge=ALPHA_PARTICLE_CHARGE, Ekin=FUSION_ALPHA_PARTICLE_ENERGY,
                            tol=1e-9, abstol=None, reltol=None, comm=None, zetas=[], omegas=[], vpars=[], stopping_criteria=[], mode='gc_vac',
                            forget_exact_path=False, zetas_stop=False, vpars_stop=False,
                            Phihat=0, omega=0, Phim=0, Phin=0, phase=0, axis=0):
+    r"""
+    Follow particles in a :class:`BoozerMagneticField`. This is modeled after
+    :func:`trace_particles`.
+
+
+    In the case of ``mod='gc_vac'`` we solve the guiding center equations under
+    the vacuum assumption, i.e :math:`G =` const. and :math:`I = 0`:
+
+    .. math::
+
+        \dot s = -|B|_{,\theta} m(v_{||}^2/|B| + \mu)/(q \psi_0)
+
+        \dot \theta = |B|_{,s} m(v_{||}^2/|B| + \mu)/(q \psi_0) + \iota v_{||} |B|/G
+
+        \dot \zeta = v_{||}|B|/G
+
+        \dot v_{||} = -(\iota |B|_{,\theta} + |B|_{,\zeta})\mu |B|/G,
+
+    where :math:`q` is the charge, :math:`m` is the mass, and :math:`v_\perp^2 = 2\mu|B|`.
+
+    In the case of ``mode='gc'`` we solve the general guiding center equations
+    for an MHD equilibrium:
+
+    .. math::
+
+        \dot s = (I |B|_{,\zeta} - G |B|_{,\theta})m(v_{||}^2/|B| + \mu)/(\iota D \psi_0)
+
+        \dot \theta = ((G |B|_{,\psi} - K |B|_{,\zeta}) m(v_{||}^2/|B| + \mu) - C v_{||} |B|)/(\iota D)
+
+        \dot \zeta = (F v_{||} |B| - (|B|_{,\psi} I - |B|_{,\theta} K) m(\rho_{||}^2 |B| + \mu) )/(\iota D)
+
+        \dot v_{||} = (C|B|_{,\theta} - F|B|_{,\zeta})\mu |B|/(\iota D)
+
+        C = - m v_{||} K_{,\zeta}/|B|  - q \iota + m v_{||}G'/|B|
+
+        F = - m v_{||} K_{,\theta}/|B| + q + m v_{||}I'/|B|
+
+        D = (F G - C I))/\iota
+
+    where primes indicate differentiation wrt :math:`\psi`. In the case ``mod='gc_noK'``,
+    the above equations are used with :math:`K=0`.
+
+    Args:
+        field: The :class:`BoozerMagneticField` instance
+        stz_inits: A ``(nparticles, 3)`` array with the initial positions of
+            the particles in Boozer coordinates :math:`(s,\theta,\zeta)`.
+        parallel_speeds: A ``(nparticles, )`` array containing the speed in
+            direction of the B field for each particle.
+        tmax: integration time
+        mass: particle mass in kg, defaults to the mass of an alpha particle
+        charge: charge in Coulomb, defaults to the charge of an alpha particle
+        Ekin: kinetic energy in Joule, defaults to 3.52MeV
+        tol: tolerance for the adaptive ode solver
+        comm: MPI communicator to parallelize over
+        zetas: list of angles in [0, 2pi] for which intersection with the plane
+            corresponding to that zeta should be computed
+        stopping_criteria: list of stopping criteria, mostly used in
+            combination with the ``LevelsetStoppingCriterion``
+            accessed via :obj:`simsopt.field.tracing.SurfaceClassifier`.
+        mode: how to trace the particles. Options are
+            `gc`: general guiding center equations.
+            `gc_vac`: simplified guiding center equations for the case :math:`G` = const.,
+            :math:`I = 0`, and :math:`K = 0`.
+            `gc_noK`: simplified guiding center equations for the case :math:`K = 0`.
+        forget_exact_path: return only the first and last position of each
+            particle for the ``res_tys``. To be used when only res_zeta_hits is of
+            interest or one wants to reduce memory usage.
+
+    Returns: 2 element tuple containing
+        - ``res_tys``:
+            A list of numpy arrays (one for each particle) describing the
+            solution over time. The numpy array is of shape (ntimesteps, M)
+            with M depending on the ``mode``.  Each row contains the time and
+            the state.  So for `mode='gc'` and `mode='gc_vac'` the state
+            consists of the :math:`(s,\theta,\zeta)` position and the parallel speed, hence
+            each row contains `[t, s, t, z, v_par]`.
+
+        - ``res_zeta_hits``:
+            A list of numpy arrays (one for each particle) containing
+            information on each time the particle hits one of the zeta planes or
+            one of the stopping criteria. Each row of the array contains
+            `[time] + [idx] + state`, where `idx` tells us which of the `zetas`
+            or `stopping_criteria` was hit.  If `idx>=0`, then `zetas[int(idx)]`
+            was hit. If `idx<0`, then `stopping_criteria[int(-idx)-1]` was hit.
+    """
+    if reltol is None:
+        reltol = tol 
+    if abstol is None:
+        abstol = tol 
+    nparticles = stz_inits.shape[0]
+    assert stz_inits.shape[0] == len(parallel_speeds)
+    assert len(mus) == len(parallel_speeds)
+    speed_par = parallel_speeds
+    m = mass
+    speed_total = sqrt(2*Ekin/m)  # Ekin = 0.5 * m * v^2 <=> v = sqrt(2*Ekin/m)
+    mode = mode.lower()
+    assert mode in ['gc', 'gc_vac', 'gc_nok']
+
+    res_tys = []
+    res_zeta_hits = []
+    loss_ctr = 0
+    first, last = parallel_loop_bounds(comm, nparticles)
+    for i in range(first, last):
+        res_ty, res_zeta_hit = sopp.particle_guiding_center_boozer_perturbed_tracing(
+            field, stz_inits[i, :], m, charge, speed_total, speed_par[i], mus[i], tmax, abstol, reltol, vacuum=(mode == 'gc_vac'),
+            noK=(mode == 'gc_nok'), zetas=zetas, omegas=omegas, vpars=vpars, stopping_criteria=stopping_criteria,
+            phis_stop=zetas_stop,vpars_stop=vpars_stop, Phihat=Phihat, omega=omega,
+            Phim=Phim, Phin=Phin, phase=phase,forget_exact_path=forget_exact_path,axis=axis)
+        if not forget_exact_path:
+            res_tys.append(np.asarray(res_ty))
+        else:
+            res_tys.append(np.asarray([res_ty[0], res_ty[-1]]))
+        res_zeta_hits.append(np.asarray(res_zeta_hit))
+        dtavg = res_ty[-1][0]/len(res_ty)
+        logger.debug(f"{i+1:3d}/{nparticles}, t_final={res_ty[-1][0]}, average timestep {1000*dtavg:.10f}ms")
+        if res_ty[-1][0] < tmax - 1e-15:
+            loss_ctr += 1
+    if comm is not None:
+        loss_ctr = comm.allreduce(loss_ctr)
+    if comm is not None:
+        res_tys = [i for o in comm.allgather(res_tys) for i in o]
+        res_zeta_hits = [i for o in comm.allgather(res_zeta_hits) for i in o]
+
+    logger.debug(f'Particles lost {loss_ctr}/{nparticles}={(100*loss_ctr)//nparticles:d}%')
+    return res_tys, res_zeta_hits
+
+
+def trace_particles_boozer(field: BoozerMagneticField, stz_inits: RealArray,
+                           parallel_speeds: RealArray, tmax=1e-4,
+                           mass=ALPHA_PARTICLE_MASS, charge=ALPHA_PARTICLE_CHARGE, Ekin=FUSION_ALPHA_PARTICLE_ENERGY,
+                           tol=1e-9, abstol=None, reltol=None, comm=None, zetas=[], omegas=[], vpars=[], stopping_criteria=[], mode='gc_vac',
+                           forget_exact_path=False, zetas_stop=False, vpars_stop=False, axis=0,  solveSympl=False):
     r"""
     Follow particles in a :class:`BoozerMagneticField`. This is modeled after
     :func:`trace_particles`.
@@ -192,138 +300,6 @@
         abstol = tol 
     nparticles = stz_inits.shape[0]
     assert stz_inits.shape[0] == len(parallel_speeds)
-    assert len(mus) == len(parallel_speeds)
-    speed_par = parallel_speeds
-    m = mass
-    speed_total = sqrt(2*Ekin/m)  # Ekin = 0.5 * m * v^2 <=> v = sqrt(2*Ekin/m)
-    mode = mode.lower()
-    assert mode in ['gc', 'gc_vac', 'gc_nok']
-
-    res_tys = []
-    res_zeta_hits = []
-    loss_ctr = 0
-    first, last = parallel_loop_bounds(comm, nparticles)
-    for i in range(first, last):
-        res_ty, res_zeta_hit = sopp.particle_guiding_center_boozer_perturbed_tracing(
-            field, stz_inits[i, :], m, charge, speed_total, speed_par[i], mus[i], tmax, abstol, reltol, vacuum=(mode == 'gc_vac'),
-            noK=(mode == 'gc_nok'), zetas=zetas, omegas=omegas, vpars=vpars, stopping_criteria=stopping_criteria,
-            phis_stop=zetas_stop,vpars_stop=vpars_stop, Phihat=Phihat, omega=omega,
-            Phim=Phim, Phin=Phin, phase=phase,forget_exact_path=forget_exact_path,axis=axis)
-        if not forget_exact_path:
-            res_tys.append(np.asarray(res_ty))
-        else:
-            res_tys.append(np.asarray([res_ty[0], res_ty[-1]]))
-        res_zeta_hits.append(np.asarray(res_zeta_hit))
-        dtavg = res_ty[-1][0]/len(res_ty)
-        logger.debug(f"{i+1:3d}/{nparticles}, t_final={res_ty[-1][0]}, average timestep {1000*dtavg:.10f}ms")
-        if res_ty[-1][0] < tmax - 1e-15:
-            loss_ctr += 1
-    if comm is not None:
-        loss_ctr = comm.allreduce(loss_ctr)
-    if comm is not None:
-        res_tys = [i for o in comm.allgather(res_tys) for i in o]
-        res_zeta_hits = [i for o in comm.allgather(res_zeta_hits) for i in o]
-
-    logger.debug(f'Particles lost {loss_ctr}/{nparticles}={(100*loss_ctr)//nparticles:d}%')
-    return res_tys, res_zeta_hits
-
-def trace_particles_boozer(field: BoozerMagneticField, stz_inits: NDArray[Float],
-                           parallel_speeds: NDArray[Float], tmax=1e-4,
-                           mass=ALPHA_PARTICLE_MASS, charge=ALPHA_PARTICLE_CHARGE, Ekin=FUSION_ALPHA_PARTICLE_ENERGY,
-                           tol=1e-9, abstol=None, reltol=None, comm=None, zetas=[], omegas=[], vpars=[], stopping_criteria=[], mode='gc_vac',
-                           forget_exact_path=False, zetas_stop=False, vpars_stop=False, axis=0):
->>>>>>> 39310b69
-    r"""
-    Follow particles in a :class:`BoozerMagneticField`. This is modeled after
-    :func:`trace_particles`.
-
-
-    In the case of ``mod='gc_vac'`` we solve the guiding center equations under
-    the vacuum assumption, i.e :math:`G =` const. and :math:`I = 0`:
-
-    .. math::
-
-        \dot s = -|B|_{,\theta} m(v_{||}^2/|B| + \mu)/(q \psi_0)
-
-        \dot \theta = |B|_{,s} m(v_{||}^2/|B| + \mu)/(q \psi_0) + \iota v_{||} |B|/G
-
-        \dot \zeta = v_{||}|B|/G
-
-        \dot v_{||} = -(\iota |B|_{,\theta} + |B|_{,\zeta})\mu |B|/G,
-
-    where :math:`q` is the charge, :math:`m` is the mass, and :math:`v_\perp^2 = 2\mu|B|`.
-
-    In the case of ``mode='gc'`` we solve the general guiding center equations
-    for an MHD equilibrium:
-
-    .. math::
-
-        \dot s = (I |B|_{,\zeta} - G |B|_{,\theta})m(v_{||}^2/|B| + \mu)/(\iota D \psi_0)
-
-        \dot \theta = ((G |B|_{,\psi} - K |B|_{,\zeta}) m(v_{||}^2/|B| + \mu) - C v_{||} |B|)/(\iota D)
-
-        \dot \zeta = (F v_{||} |B| - (|B|_{,\psi} I - |B|_{,\theta} K) m(\rho_{||}^2 |B| + \mu) )/(\iota D)
-
-        \dot v_{||} = (C|B|_{,\theta} - F|B|_{,\zeta})\mu |B|/(\iota D)
-
-        C = - m v_{||} K_{,\zeta}/|B|  - q \iota + m v_{||}G'/|B|
-
-        F = - m v_{||} K_{,\theta}/|B| + q + m v_{||}I'/|B|
-
-        D = (F G - C I))/\iota
-
-    where primes indicate differentiation wrt :math:`\psi`. In the case ``mod='gc_noK'``,
-    the above equations are used with :math:`K=0`.
-
-    Args:
-        field: The :class:`BoozerMagneticField` instance
-        stz_inits: A ``(nparticles, 3)`` array with the initial positions of
-            the particles in Boozer coordinates :math:`(s,\theta,\zeta)`.
-        parallel_speeds: A ``(nparticles, )`` array containing the speed in
-            direction of the B field for each particle.
-        tmax: integration time
-        mass: particle mass in kg, defaults to the mass of an alpha particle
-        charge: charge in Coulomb, defaults to the charge of an alpha particle
-        Ekin: kinetic energy in Joule, defaults to 3.52MeV
-        tol: tolerance for the adaptive ode solver
-        comm: MPI communicator to parallelize over
-        zetas: list of angles in [0, 2pi] for which intersection with the plane
-            corresponding to that zeta should be computed
-        stopping_criteria: list of stopping criteria, mostly used in
-            combination with the ``LevelsetStoppingCriterion``
-            accessed via :obj:`simsopt.field.tracing.SurfaceClassifier`.
-        mode: how to trace the particles. Options are
-            `gc`: general guiding center equations.
-            `gc_vac`: simplified guiding center equations for the case :math:`G` = const.,
-            :math:`I = 0`, and :math:`K = 0`.
-            `gc_noK`: simplified guiding center equations for the case :math:`K = 0`.
-        forget_exact_path: return only the first and last position of each
-            particle for the ``res_tys``. To be used when only res_zeta_hits is of
-            interest or one wants to reduce memory usage.
-
-    Returns: 2 element tuple containing
-        - ``res_tys``:
-            A list of numpy arrays (one for each particle) describing the
-            solution over time. The numpy array is of shape (ntimesteps, M)
-            with M depending on the ``mode``.  Each row contains the time and
-            the state.  So for `mode='gc'` and `mode='gc_vac'` the state
-            consists of the :math:`(s,\theta,\zeta)` position and the parallel speed, hence
-            each row contains `[t, s, t, z, v_par]`.
-
-        - ``res_zeta_hits``:
-            A list of numpy arrays (one for each particle) containing
-            information on each time the particle hits one of the zeta planes or
-            one of the stopping criteria. Each row of the array contains
-            `[time] + [idx] + state`, where `idx` tells us which of the `zetas`
-            or `stopping_criteria` was hit.  If `idx>=0`, then `zetas[int(idx)]`
-            was hit. If `idx<0`, then `stopping_criteria[int(-idx)-1]` was hit.
-    """
-    if reltol is None:
-        reltol = tol 
-    if abstol is None:
-        abstol = tol 
-    nparticles = stz_inits.shape[0]
-    assert stz_inits.shape[0] == len(parallel_speeds)
     speed_par = parallel_speeds
     m = mass
     speed_total = sqrt(2*Ekin/m)  # Ekin = 0.5 * m * v^2 <=> v = sqrt(2*Ekin/m)
@@ -337,14 +313,9 @@
     for i in range(first, last):
         res_ty, res_zeta_hit = sopp.particle_guiding_center_boozer_tracing(
             field, stz_inits[i, :],
-<<<<<<< HEAD
-            m, charge, speed_total, speed_par[i], tmax, tol, vacuum=(mode == 'gc_vac'),
-            noK=(mode == 'gc_nok'), solveSympl=solveSympl, zetas=zetas, forget_exact_path = forget_exact_path, stopping_criteria=stopping_criteria)
-=======
             m, charge, speed_total, speed_par[i], tmax, abstol, reltol, vacuum=(mode == 'gc_vac'),
             noK=(mode == 'gc_nok'), zetas=zetas, omegas=omegas, vpars=vpars, stopping_criteria=stopping_criteria,
-            phis_stop=zetas_stop,vpars_stop=vpars_stop,forget_exact_path=forget_exact_path,axis=axis)
->>>>>>> 39310b69
+            phis_stop=zetas_stop,vpars_stop=vpars_stop,forget_exact_path=forget_exact_path,axis=axis, solveSympl=solveSympl)
         if not forget_exact_path:
             res_tys.append(np.asarray(res_ty))
         else:
