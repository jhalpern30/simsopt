#include "pybind11/pybind11.h"
#include "pybind11/stl.h"
#include "xtensor-python/pyarray.hpp"     // Numpy bindings
typedef xt::pyarray<double> PyArray;
using std::shared_ptr;
using std::vector;

namespace py = pybind11;
#include "pycurve.h"
#include "surface.h"
#include "pysurface.h"
#include "surfacerzfourier.h"
typedef SurfaceRZFourier<PyArray> PySurfaceRZFourier;
#include "surfacexyzfourier.h"
typedef SurfaceXYZFourier<PyArray> PySurfaceXYZFourier;
#include "surfacexyztensorfourier.h"
typedef SurfaceXYZTensorFourier<PyArray> PySurfaceXYZTensorFourier;

template <class PySurfaceRZFourierBase = PySurfaceRZFourier> class PySurfaceRZFourierTrampoline : public PySurfaceTrampoline<PySurfaceRZFourierBase> {
    public:
        using PySurfaceTrampoline<PySurfaceRZFourierBase>::PySurfaceTrampoline;
        using PySurfaceRZFourierBase::mpol;
        using PySurfaceRZFourierBase::ntor;
        using PySurfaceRZFourierBase::nfp;
        using PySurfaceRZFourierBase::stellsym;

        int num_dofs() override {
            return PySurfaceRZFourierBase::num_dofs();
        }

        void set_dofs_impl(const vector<double>& _dofs) override {
            PySurfaceRZFourierBase::set_dofs_impl(_dofs);
        }

        vector<double> get_dofs() override {
            return PySurfaceRZFourierBase::get_dofs();
        }

        void gamma_impl(PyArray& data, PyArray& quadpoints_phi, PyArray& quadpoints_theta) override {
            PySurfaceRZFourierBase::gamma_impl(data, quadpoints_phi, quadpoints_theta);
        }

        void gamma_lin(PyArray& data, PyArray& quadpoints_phi, PyArray& quadpoints_theta) override {
            PySurfaceRZFourierBase::gamma_lin(data, quadpoints_phi, quadpoints_theta);
        }


        void fit_to_curve(PyCurve& curve, double radius) {
            PySurfaceRZFourierBase::fit_to_curve(curve, radius);
        }
};

template <class PySurfaceXYZFourierBase = PySurfaceXYZFourier> class PySurfaceXYZFourierTrampoline : public PySurfaceTrampoline<PySurfaceXYZFourierBase> {
    public:
        using PySurfaceTrampoline<PySurfaceXYZFourierBase>::PySurfaceTrampoline;

        int num_dofs() override {
            return PySurfaceXYZFourierBase::num_dofs();
        }

        void set_dofs_impl(const vector<double>& _dofs) override {
            PySurfaceXYZFourierBase::set_dofs_impl(_dofs);
        }

        vector<double> get_dofs() override {
            return PySurfaceXYZFourierBase::get_dofs();
        }

        void gamma_impl(PyArray& data, PyArray& quadpoints_phi, PyArray& quadpoints_theta) override {
            PySurfaceXYZFourierBase::gamma_impl(data, quadpoints_phi, quadpoints_theta);
        }

        void gamma_lin(PyArray& data, PyArray& quadpoints_phi, PyArray& quadpoints_theta) override {
            PySurfaceXYZFourierBase::gamma_lin(data, quadpoints_phi, quadpoints_theta);
        }

        void fit_to_curve(PyCurve& curve, double radius) {
            PySurfaceXYZFourierBase::fit_to_curve(curve, radius);
        }
};

template <class PySurfaceXYZTensorFourierBase = PySurfaceXYZTensorFourier> class PySurfaceXYZTensorFourierTrampoline : public PySurfaceTrampoline<PySurfaceXYZTensorFourierBase> {
    public:
        using PySurfaceTrampoline<PySurfaceXYZTensorFourierBase>::PySurfaceTrampoline;

        int num_dofs() override {
            return PySurfaceXYZTensorFourierBase::num_dofs();
        }

        void set_dofs_impl(const vector<double>& _dofs) override {
            PySurfaceXYZTensorFourierBase::set_dofs_impl(_dofs);
        }

        vector<double> get_dofs() override {
            return PySurfaceXYZTensorFourierBase::get_dofs();
        }

        void gamma_impl(PyArray& data, PyArray& quadpoints_phi, PyArray& quadpoints_theta) override {
            PySurfaceXYZTensorFourierBase::gamma_impl(data, quadpoints_phi, quadpoints_theta);
        }

        void gamma_lin(PyArray& data, PyArray& quadpoints_phi, PyArray& quadpoints_theta) override {
            PySurfaceXYZTensorFourierBase::gamma_lin(data, quadpoints_phi, quadpoints_theta);
        }


        void fit_to_curve(PyCurve& curve, double radius) {
            PySurfaceXYZTensorFourierBase::fit_to_curve(curve, radius);
        }
};

template <typename T, typename S> void register_common_surface_methods(S &s) {
    s.def("gamma", &T::gamma)
     .def("gamma_lin", &T::gamma_lin)
     .def("dgamma_by_dcoeff", &T::dgamma_by_dcoeff)
     .def("dgamma_by_dcoeff_vjp", &T::dgamma_by_dcoeff_vjp)
     .def("gammadash1", &T::gammadash1)
     .def("dgammadash1_by_dcoeff", &T::dgammadash1_by_dcoeff)
     .def("dgammadash1_by_dcoeff_vjp", &T::dgammadash1_by_dcoeff_vjp)
     .def("gammadash2", &T::gammadash2)
     .def("dgammadash2_by_dcoeff", &T::dgammadash2_by_dcoeff)
     .def("gammadash1dash1", &T::gammadash1dash1, "Returns a `(n_phi, n_theta, 3)` array containing partial^2_{phi,phi} Gamma(phi_i, theta_j) for i in {1, ..., n_phi}, j in{1, ..., n_theta}")
     .def("gammadash1dash2", &T::gammadash1dash2, "Returns a `(n_phi, n_theta, 3)` array containing partial^2_{phi,theta} Gamma(phi_i, theta_j) for i in {1, ..., n_phi}, j in{1, ..., n_theta}")
     .def("gammadash2dash2", &T::gammadash2dash2, "Returns a `(n_phi, n_theta, 3)` array containing partial^2_{theta,theta} Gamma(phi_i, theta_j) for i in {1, ..., n_phi}, j in{1, ..., n_theta}")
     .def("dgammadash1dash1_by_dcoeff", &T::dgammadash1dash1_by_dcoeff, "Returns a `(n_phi, n_theta, 3)` array containing derivatives of `gammadash1dash1` wrt surface coefficients.")
     .def("dgammadash1dash2_by_dcoeff", &T::dgammadash1dash2_by_dcoeff, "Returns a `(n_phi, n_theta, 3)` array containing derivatives of `gammadash1dash2` wrt surface coefficients.")
     .def("dgammadash2dash2_by_dcoeff", &T::dgammadash2dash2_by_dcoeff, "Returns a `(n_phi, n_theta, 3)` array containing derivatives of `gammadash2dash2` wrt surface coefficients.")
     .def("surface_curvatures", &T::surface_curvatures, "Returns a `(n_phi, n_theta, 4)` array containing [G(phi_i, theta_j),K(phi_i, theta_j),kappa_1(phi_i, theta_j),kappa_2(phi_i, theta_j)] for i in {1, ..., n_phi}, j in {1, ..., n_theta} where H is the mean curvature, K is the Gaussian curvature, and kappa_{1,2} are the principal curvatures with kappa_1>kappa_2.")
     .def("dsurface_curvatures_by_dcoeff", &T::dsurface_curvatures_by_dcoeff, "Returns a `(n_phi, n_theta, 4, ndofs)` array containing the derivatives of `surface_curvatures` wrt the surface coefficients.")
     .def("first_fund_form", &T::first_fund_form, "Returns a `(n_phi, n_theta, 3)` array containing [partial_{phi} Gamma(phi_i, theta_j) cdot partial_{phi} Gamma(phi_i, theta_j), partial_{phi} Gamma(phi_i, theta_j) cdot partial_{theta} Gamma(phi_i, theta_j), partial_{theta} Gamma(phi_i, theta_j) cdot partial_{theta} Gamma(phi_i, theta_j)] for i in {1, ..., n_phi}, j in {1, ..., n_theta}.")
     .def("dfirst_fund_form_by_dcoeff", &T::dfirst_fund_form_by_dcoeff, "Returns a `(n_phi, n_theta, 3, ndofs)` array containing the derivatives of `first_fund_form` wrt the surface coefficients.")
     .def("second_fund_form", &T::second_fund_form, "Returns a `(n_phi, n_theta, 3)` array containing [n(phi_i, theta_j) cdot partial^2_{phi,phi} Gamma(phi_i, theta_j), n(phi_i, theta_j) cdot partial^2_{phi,theta} Gamma(phi_i, theta_j), n(phi_i, theta_j) cdot partial^2_{theta,theta} Gamma(phi_i, theta_j)] for i in {1, ..., n_phi}, j in {1, ..., n_theta} where n is the unit normal.")
     .def("dsecond_fund_form_by_dcoeff", &T::dsecond_fund_form_by_dcoeff, "Returns a `(n_phi, n_theta, 3, ndofs)` array containing the derivatives of `second_fund_form` wrt the surface coefficients.")
     .def("dgammadash2_by_dcoeff_vjp", &T::dgammadash2_by_dcoeff_vjp)
     .def("normal", &T::normal)
     .def("dnormal_by_dcoeff", &T::dnormal_by_dcoeff)
     .def("dnormal_by_dcoeff_vjp", &T::dnormal_by_dcoeff_vjp)
     .def("d2normal_by_dcoeffdcoeff", &T::d2normal_by_dcoeffdcoeff)
     .def("unitnormal", &T::unitnormal)
     .def("dunitnormal_by_dcoeff", &T::dunitnormal_by_dcoeff)
     .def("area", &T::area)
     .def("darea_by_dcoeff", &T::darea_by_dcoeff)
     .def("darea", &T::darea_by_dcoeff) // shorthand
     .def("d2area_by_dcoeffdcoeff", &T::d2area_by_dcoeffdcoeff)
     .def("volume", &T::volume)
     .def("dvolume_by_dcoeff", &T::dvolume_by_dcoeff)
     .def("dvolume", &T::dvolume_by_dcoeff) // shorthand
     .def("d2volume_by_dcoeffdcoeff", &T::d2volume_by_dcoeffdcoeff)
     .def("fit_to_curve", &T::fit_to_curve, py::arg("curve"), py::arg("radius"), py::arg("flip_theta") = false)
     .def("scale", &T::scale)
<<<<<<< HEAD
     .def("extend_via_normal", &T::extend_via_normal)
     .def("extend_via_projected_normal", &T::extend_via_projected_normal)
=======
     .def("extend_via_normal", &T::extend_via_normal, "This function takes as input a number, and then uses the plasma normal vectors at all quadrature points to extend the surface in question. Args: scale: double. Value to use for extending the plasma normal vectors")
     .def("extend_via_projected_normal", &T::extend_via_projected_normal, "This function takes as input a number, and then uses the plasma normal vectors at all quadrature points to extend the surface in question. Unlike the extend_via_normal function, this function uses the (R, phi, Z) normal vectors, zeros the phi components, and then extends the vectors. This results in a new surface with the same toroidal angle locations as the original surface. Args: scale: double. Value to use for extending the plasma normal vectors")
>>>>>>> 27d7adf8
     .def("least_squares_fit", &T::least_squares_fit)
     .def("invalidate_cache", &T::invalidate_cache)
     .def("set_dofs", &T::set_dofs)
     .def("set_dofs_impl", &T::set_dofs_impl)
     .def("get_dofs", &T::get_dofs)
     .def_readonly("quadpoints_phi", &T::quadpoints_phi)
     .def_readonly("quadpoints_theta", &T::quadpoints_theta);
}

void init_surfaces(py::module_ &m){
    auto pysurface = py::class_<PySurface, shared_ptr<PySurface>, PySurfaceTrampoline<PySurface>>(m, "Surface")
        .def(py::init<vector<double>,vector<double>>());
    register_common_surface_methods<PySurface>(pysurface);

    auto pysurfacerzfourier = py::class_<PySurfaceRZFourier, shared_ptr<PySurfaceRZFourier>, PySurfaceRZFourierTrampoline<PySurfaceRZFourier>, PySurface>(m, "SurfaceRZFourier")
        .def(py::init<int, int, int, bool, vector<double>, vector<double>>())
        .def_readwrite("rc", &PySurfaceRZFourier::rc)
        .def_readwrite("rs", &PySurfaceRZFourier::rs)
        .def_readwrite("zc", &PySurfaceRZFourier::zc)
        .def_readwrite("zs", &PySurfaceRZFourier::zs)
        .def_readwrite("mpol", &PySurfaceRZFourier::mpol)
        .def_readwrite("ntor", &PySurfaceRZFourier::ntor)
        .def_readwrite("nfp", &PySurfaceRZFourier::nfp)
        .def_readwrite("stellsym", &PySurfaceRZFourier::stellsym)
        .def("allocate", &PySurfaceRZFourier::allocate);

    auto pysurfacexyzfourier = py::class_<PySurfaceXYZFourier, shared_ptr<PySurfaceXYZFourier>, PySurfaceXYZFourierTrampoline<PySurfaceXYZFourier>, PySurface>(m, "SurfaceXYZFourier")
        .def(py::init<int, int, int, bool, vector<double>, vector<double>>())
        .def_readwrite("xc", &PySurfaceXYZFourier::xc)
        .def_readwrite("xs", &PySurfaceXYZFourier::xs)
        .def_readwrite("yc", &PySurfaceXYZFourier::yc)
        .def_readwrite("ys", &PySurfaceXYZFourier::ys)
        .def_readwrite("zc", &PySurfaceXYZFourier::zc)
        .def_readwrite("zs", &PySurfaceXYZFourier::zs)
        .def_readwrite("mpol",&PySurfaceXYZFourier::mpol)
        .def_readwrite("ntor",&PySurfaceXYZFourier::ntor)
        .def_readwrite("nfp", &PySurfaceXYZFourier::nfp)
        .def_readwrite("stellsym", &PySurfaceXYZFourier::stellsym);

    auto pysurfacexyztensorfourier = py::class_<PySurfaceXYZTensorFourier, shared_ptr<PySurfaceXYZTensorFourier>, PySurfaceXYZTensorFourierTrampoline<PySurfaceXYZTensorFourier>, PySurface>(m, "SurfaceXYZTensorFourier")
        .def(py::init<int, int, int, bool, vector<bool>, vector<double>, vector<double>>())
        .def_readwrite("xcs", &PySurfaceXYZTensorFourier::x)
        .def_readwrite("ycs", &PySurfaceXYZTensorFourier::y)
        .def_readwrite("zcs", &PySurfaceXYZTensorFourier::z)
        .def_readwrite("nfp", &PySurfaceXYZTensorFourier::nfp)
        .def_readwrite("ntor", &PySurfaceXYZTensorFourier::ntor)
        .def_readwrite("mpol", &PySurfaceXYZTensorFourier::mpol)
        .def_readwrite("nfp", &PySurfaceXYZTensorFourier::nfp)
        .def_readwrite("stellsym", &PySurfaceXYZTensorFourier::stellsym)
        .def_readwrite("clamped_dims", &PySurfaceXYZTensorFourier::clamped_dims);
}<|MERGE_RESOLUTION|>--- conflicted
+++ resolved
@@ -148,13 +148,8 @@
      .def("d2volume_by_dcoeffdcoeff", &T::d2volume_by_dcoeffdcoeff)
      .def("fit_to_curve", &T::fit_to_curve, py::arg("curve"), py::arg("radius"), py::arg("flip_theta") = false)
      .def("scale", &T::scale)
-<<<<<<< HEAD
-     .def("extend_via_normal", &T::extend_via_normal)
-     .def("extend_via_projected_normal", &T::extend_via_projected_normal)
-=======
      .def("extend_via_normal", &T::extend_via_normal, "This function takes as input a number, and then uses the plasma normal vectors at all quadrature points to extend the surface in question. Args: scale: double. Value to use for extending the plasma normal vectors")
      .def("extend_via_projected_normal", &T::extend_via_projected_normal, "This function takes as input a number, and then uses the plasma normal vectors at all quadrature points to extend the surface in question. Unlike the extend_via_normal function, this function uses the (R, phi, Z) normal vectors, zeros the phi components, and then extends the vectors. This results in a new surface with the same toroidal angle locations as the original surface. Args: scale: double. Value to use for extending the plasma normal vectors")
->>>>>>> 27d7adf8
      .def("least_squares_fit", &T::least_squares_fit)
      .def("invalidate_cache", &T::invalidate_cache)
      .def("set_dofs", &T::set_dofs)
