[metadata]
name = simsopt
<<<<<<< HEAD
version = 0.0.2
=======
description: Framework for optimizing stellarators
long-description = file: README.md
long-description_content_type = text/markdown
version = 0.0.10
license = GNU Lesser General Public License Version 3
license_files = COPYING, COPYING.LESSER
author = "Matt Landreman, Florian Wechsung, Bharat Medasani"
author_email = mattland@umd.edu, wechsung@nyu.edu, mbkumar@gmail.com
maintainer = "Bharat Medasani"
maintainer_email = mbkumar@gmail.com
url = https://github.com/hiddenSymmetries/simsopt
download_url = https://test.pypi.org/project/simsopt
project_urls = 
    Bug Tracker = https://github.com/hiddenSymmetries/simsopt/issues
    Documentation = https://simsopt.readthedocs.io
    Source Code = https://github.com/hiddenSymmetries/simsopt/archive/master.zip
classifier =
    Development Status :: 3 - Alpha
    Intended Audience :: Science/Research
    Topic :: Scientific/Engineering :: Physics
    License :: OSI Approved :: GNU Lesser General Public License v3 (LGPLv3)
    Operating System :: MacOS :: MacOS X
    Operating System :: POSIX :: Linux
    Environment :: Console
    Programming Language :: Python :: 3 :: Only
    Programming Language :: Python :: 3.6
    Programming Language :: Python :: 3.7
    Programming Language :: Python :: 3.8
    Programming Language :: Python :: 3.9
keywords = 
    plasma physics
    plasma
    magnetohydrodynamics
    mhd
    nuclear fusion reactor
    fusion
    stellarator
    vmec
    spec
    optimization
    Biot-Savart
    magnetostatics
>>>>>>> bfc598d2

[options]
install_requires = 
    numpy >= v1.19.0
    jax >= 0.2.4
    jaxlib >= 0.1.56
    scipy >= 1.5.4
    importlib_metadata; python_version < "3.8"
package_dir =
    =src
packages = find:

[options.extras_require]
SPEC =
    py_spec >= 3.0.1
    pyoculus >= 0.1.1
    h5py >= 3.1.0
    f90nml >= 1.2
<<<<<<< HEAD
    Deprecated >= 1.2.10
    nptyping >= 1.3.0
    pandas >= 1.1.4
package_dir = 
    =src
packages = find:
=======
MPI =
    mpi4py >= 3.0.3
>>>>>>> bfc598d2

[options.packages.find]
where = src

[options.package_data]
* =
    input.default
    defaults.sp<|MERGE_RESOLUTION|>--- conflicted
+++ resolved
@@ -1,8 +1,5 @@
 [metadata]
 name = simsopt
-<<<<<<< HEAD
-version = 0.0.2
-=======
 description: Framework for optimizing stellarators
 long-description = file: README.md
 long-description_content_type = text/markdown
@@ -45,7 +42,6 @@
     optimization
     Biot-Savart
     magnetostatics
->>>>>>> bfc598d2
 
 [options]
 install_requires = 
@@ -53,6 +49,9 @@
     jax >= 0.2.4
     jaxlib >= 0.1.56
     scipy >= 1.5.4
+    Deprecated >= 1.2.10
+    nptyping >= 1.3.0
+    pandas >= 1.1.4
     importlib_metadata; python_version < "3.8"
 package_dir =
     =src
@@ -64,17 +63,8 @@
     pyoculus >= 0.1.1
     h5py >= 3.1.0
     f90nml >= 1.2
-<<<<<<< HEAD
-    Deprecated >= 1.2.10
-    nptyping >= 1.3.0
-    pandas >= 1.1.4
-package_dir = 
-    =src
-packages = find:
-=======
 MPI =
     mpi4py >= 3.0.3
->>>>>>> bfc598d2
 
 [options.packages.find]
 where = src
